# -*- coding: utf-8 -*-

""" License

    Copyright (C) 2013 YunoHost

    This program is free software; you can redistribute it and/or modify
    it under the terms of the GNU Affero General Public License as published
    by the Free Software Foundation, either version 3 of the License, or
    (at your option) any later version.

    This program is distributed in the hope that it will be useful,
    but WITHOUT ANY WARRANTY; without even the implied warranty of
    MERCHANTABILITY or FITNESS FOR A PARTICULAR PURPOSE.  See the
    GNU Affero General Public License for more details.

    You should have received a copy of the GNU Affero General Public License
    along with this program; if not, see http://www.gnu.org/licenses

"""

""" yunohost_firewall.py

    Manage firewall rules
"""
import os
import sys
try:
    import miniupnpc
except ImportError:
    sys.stderr.write('Error: Yunohost CLI Require miniupnpc lib\n')
    sys.exit(1)
try:
    import yaml
except ImportError:
    sys.stderr.write('Error: Yunohost CLI Require yaml lib\n')
    sys.stderr.write('apt-get install python-yaml\n')
    sys.exit(1)
from yunohost import YunoHostError, win_msg


def firewall_allow(protocol=None, port=None, ipv6=None, upnp=False):
    """
    Allow connection port/protocol

    Keyword argument:
        upnp -- upnp
        protocol -- Protocol associated with port
        ipv6 -- ipv6
        port -- Port to open

    """
    port = int(port)
    if upnp:
        add_portmapping(protocol, upnp, ipv6, 'a')

    if 0 < port < 65536:
        if protocol == "Both":
            update_yml(port, 'TCP', 'a', ipv6, upnp)
            update_yml(port, 'UDP', 'a', ipv6, upnp)

        else:
            update_yml(port, protocol, 'a', ipv6, upnp)

        win_msg(_("Port successfully openned"))

    else:
        raise YunoHostError(22, _("Port not between 1 and 65535:") + str(port))

    return firewall_reload(upnp)


def firewall_disallow(protocol=None, port=None, ipv6=None, upnp=False):
    """
    Disallow connection

    Keyword argument:
        upnp -- upnp
        protocol -- Protocol associated with port
        ipv6 -- ipv6
        port -- Port to open

    """

    port = int(port)
    if protocol == "Both":
        update_yml(port, 'TCP', 'r', ipv6, upnp)
        update_yml(port, 'UDP', 'r', ipv6, upnp)
    else:
        update_yml(port, protocol, 'r', ipv6, upnp)
    win_msg(_("Port successfully closed"))

    return firewall_reload(upnp)


def firewall_list():
    """
    List all firewall rules


    """
    with open('/etc/yunohost/firewall.yml') as f:
        firewall = yaml.load(f)
    return firewall


def firewall_reload(upnp=False):
    """
    Reload all firewall rules

    Keyword argument:
        upnp -- upnp

<<<<<<< HEAD
    """
    with open('firewall.yml', 'r') as f:
=======
    Return
        Dict
    '''
    with open('/etc/yunohost/firewall.yml', 'r') as f:
>>>>>>> 74a5caa7
        firewall = yaml.load(f)

    os.system("iptables -P INPUT ACCEPT")
    os.system("iptables -F")
    os.system("iptables -X")
    os.system("iptables -A INPUT -m state --state ESTABLISHED -j ACCEPT")

    if 22 not in firewall['ipv4']['TCP']:
        update_yml(22, 'TCP', 'a', False)

    if os.path.exists("/proc/net/if_inet6"):
        os.system("ip6tables -P INPUT ACCEPT")
        os.system("ip6tables -F")
        os.system("ip6tables -X")
        os.system("ip6tables -A INPUT -m state --state ESTABLISHED -j ACCEPT")

    if 22 not in firewall['ipv6']['TCP']:
        update_yml(22, 'TCP', 'a', False)

    if upnp:
        remove_portmapping()

<<<<<<< HEAD
    add_portmapping('TCP', upnp, False,'r');
    add_portmapping('UDP', upnp, False,'r');

    if(os.path.exists("/proc/net/if_inet6")):
        add_portmapping('TCP', upnp, True,'r');
        add_portmapping('UDP', upnp, True,'r');

    os.system ("iptables -A INPUT -i lo -j ACCEPT")
    os.system ("iptables -A INPUT -p icmp -j ACCEPT")
    os.system ("iptables -P INPUT DROP")

    if(os.path.exists("/proc/net/if_inet6")):
        os.system ("ip6tables -A INPUT -i lo -j ACCEPT")
        os.system ("ip6tables -A INPUT -p icmp -j ACCEPT")
        os.system ("ip6tables -P INPUT DROP")
=======
    add_portmapping('TCP', upnp, False, 'r')
    add_portmapping('UDP', upnp, False, 'r')

    if os.path.exists("/proc/net/if_inet6"):
        add_portmapping('TCP', upnp, True, 'r')
        add_portmapping('UDP', upnp, True, 'r')

    os.system("iptables -A INPUT -i lo -j ACCEPT")
    os.system("iptables -A INPUT -p icmp -j ACCEPT")
    os.system("iptables -P INPUT DROP")

    if os.path.exists("/proc/net/if_inet6"):
        os.system("ip6tables -A INPUT -i lo -j ACCEPT")
        os.system("ip6tables -A INPUT -p icmp -j ACCEPT")
        os.system("ip6tables -P INPUT DROP")
>>>>>>> 74a5caa7

    os.system("service fail2ban restart")
    win_msg(_("Firewall successfully reloaded"))

    return firewall_list()


def update_yml(port=None, protocol=None, mode=None, ipv6=None, upnp=False):
    """
    Update firewall.yml
    Keyword arguments:
        protocol -- Protocol used
        port -- Port to open
        mode -- a=append r=remove
        ipv6 -- Boolean ipv6
        upnp -- Boolean upnp

    Return
        None
    """
    if ipv6:
        ip = 'ipv6'
    else:
        ip = 'ipv4'

    with open('/etc/yunohost/firewall.yml', 'r') as f:
        firewall = yaml.load(f)

    if mode == 'a':
        if port not in firewall[ip][protocol]:
            firewall[ip][protocol].append(port)

        elif upnp:
            if port not in firewall[ip]['upnp'][protocol]:
                firewall[ip]['upnp'][protocol].append(port)
            else:
                raise YunoHostError(22, _("Port already openned :") + str(port))

        else:
            raise YunoHostError(22, _("Port already openned :") + str(port))

    else:
        if upnp:
            if port in firewall[ip]['upnp'][protocol]:
                firewall[ip]['upnp'][protocol].remove(port)

            else:
                raise YunoHostError(22, _("Upnp redirection already deleted :") + str(port))
        else:
            if port in firewall[ip]['upnp'][protocol]:
                firewall[ip]['upnp'][protocol].remove(port)

            else:
                raise YunoHostError(22, _("Upnp redirection alreadu deleted :") + str(port))

            if port in firewall[ip][protocol]:
                firewall[ip][protocol].remove(port)

            else:
                raise YunoHostError(22, _("Port already closed :") + str(port))
    firewall[ip][protocol].sort()

    os.system("mv /etc/yunohost/firewall.yml /etc/yunohost/firewall.yml.old")

    with open('/etc/yunohost/firewall.yml', 'w') as f:
        yaml.dump(firewall, f)


def add_portmapping(protocol=None, upnp=False, ipv6=None, mode=None,):
    """
    Send a port mapping rules to igd device
    Keyword arguments:
        protocol -- Protocol used
        upnp -- Boolean upnp
        ipv6 -- Boolean ipv6
        mode -- Add a rule (a) or reload all rules (r)

    Return
        None
    """
    if ipv6:
        os.system("ip6tables -P INPUT ACCEPT")
    else:
        os.system("iptables -P INPUT ACCEPT")

    if upnp and mode == 'a':
        remove_portmapping()

<<<<<<< HEAD
    if ipv6: ip = 'ipv6'
    else:    ip = 'ipv4'
    with open('firewall.yml', 'r') as f:
=======
    if ipv6:
        ip = 'ipv6'
    else:
        ip = 'ipv4'
    with open('/etc/yunohost/firewall.yml', 'r') as f:
>>>>>>> 74a5caa7
        firewall = yaml.load(f)

    for i, port in enumerate(firewall[ip][protocol]):
        if ipv6:
            os.system("ip6tables -A INPUT -p " + protocol + " -i eth0 --dport " + str(port) + " -j ACCEPT")
        else:
            os.system("iptables -A INPUT -p " + protocol + " -i eth0 --dport " + str(port) + " -j ACCEPT")
        if upnp:
            if port in firewall[ip]['upnp'][protocol]:
                upnpc = miniupnpc.UPnP()
                upnpc.discoverdelay = 200
                nbigd = upnpc.discover()
                if nbigd:
                    upnpc.selectigd()
                    upnpc.addportmapping(port, protocol, upnpc.lanaddr, port, 'yunohost firewall : port %u' % port, '')

    os.system("iptables -P INPUT DROP")


def remove_portmapping():
    """
    Remove all portmapping rules in the igd device
    Keyword arguments:
        None
    Return
        None
    """
    upnp = miniupnpc.UPnP()
    upnp.discoverdelay = 200
    nbigd = upnp.discover()
    if nbigd:
        try:
            upnp.selectigd()
        except:
            firewall_reload(False)
            raise YunoHostError(167, _("No upnp devices found"))
    else:
        firewall_reload(False)
        raise YunoHostError(22, _("Can't connect to the igd device"))

    # list the redirections :
    for i in xrange(100):
        p = upnp.getgenericportmapping(i)
        if p is None:
            break
        upnp.deleteportmapping(p[0], p[1])


def firewall_installupnp():
    """
    Add upnp cron


    """

<<<<<<< HEAD
    with open('firewall.yml', 'r') as f:
=======
    with open('/etc/yunohost/firewall.yml', 'r') as f:
>>>>>>> 74a5caa7
        firewall = yaml.load(f)

    firewall['UPNP'] = True

    os.system("touch /etc/cron.d/yunohost-firewall")
    os.system("echo '*/50 * * * * root yunohost firewall reload -u>>/dev/null'>/etc/cron.d/yunohost-firewall")
    win_msg(_("UPNP cron installed"))

    os.system("mv /etc/yunohost/firewall.yml /etc/yunohost/firewall.yml.old")

    with open('/etc/yunohost/firewall.yml', 'w') as f:
        yaml.dump(firewall, f)


def firewall_removeupnp():
    """
    Remove upnp cron


    """
    with open('/etc/yunohost/firewall.yml', 'r') as f:
        firewall = yaml.load(f)

    firewall['UPNP'] = False

    try:
        os.remove("/etc/cron.d/yunohost-firewall")
    except:
        raise YunoHostError(167, _("UPNP cron was not installed!"))

    win_msg(_("UPNP cron removed"))

    os.system("mv /etc/yunohost/firewall.yml /etc/yunohost/firewall.yml.old")

    with open('/etc/yunohost/firewall.yml', 'w') as f:
        yaml.dump(firewall, f)


def firewall_checkupnp():
    """
<<<<<<< HEAD
    check if UPNP is install or not (0 yes 1 no)


=======
    Check if UPNP is installed
    Keyword arguments:
        None
    Return
        None
>>>>>>> 74a5caa7
    """
    with open('/etc/yunohost/firewall.yml', 'r') as f:
        firewall = yaml.load(f)

        if firewall['UPNP']:
            win_msg(_("UPNP is activated"))
        else:
            raise YunoHostError(167, _("UPNP not activated!"))


def firewall_stop():
    """
    Stop iptables and ip6tables


    """

<<<<<<< HEAD
    os.system ("iptables -P INPUT ACCEPT")
    os.system ("iptables -F")
    os.system ("iptables -X")

    os.system ("ip6tables -P INPUT ACCEPT")
    os.system ("ip6tables -F")
    os.system ("ip6tables -X")
=======
    os.system("iptables -P INPUT ACCEPT")
    os.system("iptables -F")
    os.system("iptables -X")

    os.system("ip6tables -P INPUT ACCEPT")
    os.system("ip6tables -F")
    os.system("ip6tables -X")
>>>>>>> 74a5caa7
    if(os.path.exists("/etc/cron.d/yunohost-firewall")):
        firewall_removeupnp()<|MERGE_RESOLUTION|>--- conflicted
+++ resolved
@@ -111,15 +111,8 @@
     Keyword argument:
         upnp -- upnp
 
-<<<<<<< HEAD
-    """
-    with open('firewall.yml', 'r') as f:
-=======
-    Return
-        Dict
-    '''
-    with open('/etc/yunohost/firewall.yml', 'r') as f:
->>>>>>> 74a5caa7
+    """
+    with open('/etc/yunohost/firewall.yml', 'r') as f:
         firewall = yaml.load(f)
 
     os.system("iptables -P INPUT ACCEPT")
@@ -142,23 +135,6 @@
     if upnp:
         remove_portmapping()
 
-<<<<<<< HEAD
-    add_portmapping('TCP', upnp, False,'r');
-    add_portmapping('UDP', upnp, False,'r');
-
-    if(os.path.exists("/proc/net/if_inet6")):
-        add_portmapping('TCP', upnp, True,'r');
-        add_portmapping('UDP', upnp, True,'r');
-
-    os.system ("iptables -A INPUT -i lo -j ACCEPT")
-    os.system ("iptables -A INPUT -p icmp -j ACCEPT")
-    os.system ("iptables -P INPUT DROP")
-
-    if(os.path.exists("/proc/net/if_inet6")):
-        os.system ("ip6tables -A INPUT -i lo -j ACCEPT")
-        os.system ("ip6tables -A INPUT -p icmp -j ACCEPT")
-        os.system ("ip6tables -P INPUT DROP")
-=======
     add_portmapping('TCP', upnp, False, 'r')
     add_portmapping('UDP', upnp, False, 'r')
 
@@ -174,7 +150,6 @@
         os.system("ip6tables -A INPUT -i lo -j ACCEPT")
         os.system("ip6tables -A INPUT -p icmp -j ACCEPT")
         os.system("ip6tables -P INPUT DROP")
->>>>>>> 74a5caa7
 
     os.system("service fail2ban restart")
     win_msg(_("Firewall successfully reloaded"))
@@ -263,17 +238,11 @@
     if upnp and mode == 'a':
         remove_portmapping()
 
-<<<<<<< HEAD
-    if ipv6: ip = 'ipv6'
-    else:    ip = 'ipv4'
-    with open('firewall.yml', 'r') as f:
-=======
     if ipv6:
         ip = 'ipv6'
     else:
         ip = 'ipv4'
     with open('/etc/yunohost/firewall.yml', 'r') as f:
->>>>>>> 74a5caa7
         firewall = yaml.load(f)
 
     for i, port in enumerate(firewall[ip][protocol]):
@@ -329,11 +298,7 @@
 
     """
 
-<<<<<<< HEAD
-    with open('firewall.yml', 'r') as f:
-=======
-    with open('/etc/yunohost/firewall.yml', 'r') as f:
->>>>>>> 74a5caa7
+    with open('/etc/yunohost/firewall.yml', 'r') as f:
         firewall = yaml.load(f)
 
     firewall['UPNP'] = True
@@ -374,17 +339,9 @@
 
 def firewall_checkupnp():
     """
-<<<<<<< HEAD
     check if UPNP is install or not (0 yes 1 no)
 
 
-=======
-    Check if UPNP is installed
-    Keyword arguments:
-        None
-    Return
-        None
->>>>>>> 74a5caa7
     """
     with open('/etc/yunohost/firewall.yml', 'r') as f:
         firewall = yaml.load(f)
@@ -402,15 +359,6 @@
 
     """
 
-<<<<<<< HEAD
-    os.system ("iptables -P INPUT ACCEPT")
-    os.system ("iptables -F")
-    os.system ("iptables -X")
-
-    os.system ("ip6tables -P INPUT ACCEPT")
-    os.system ("ip6tables -F")
-    os.system ("ip6tables -X")
-=======
     os.system("iptables -P INPUT ACCEPT")
     os.system("iptables -F")
     os.system("iptables -X")
@@ -418,6 +366,5 @@
     os.system("ip6tables -P INPUT ACCEPT")
     os.system("ip6tables -F")
     os.system("ip6tables -X")
->>>>>>> 74a5caa7
     if(os.path.exists("/etc/cron.d/yunohost-firewall")):
         firewall_removeupnp()