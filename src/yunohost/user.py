# -*- coding: utf-8 -*-

""" License

    Copyright (C) 2014 YUNOHOST.ORG

    This program is free software; you can redistribute it and/or modify
    it under the terms of the GNU Affero General Public License as published
    by the Free Software Foundation, either version 3 of the License, or
    (at your option) any later version.

    This program is distributed in the hope that it will be useful,
    but WITHOUT ANY WARRANTY; without even the implied warranty of
    MERCHANTABILITY or FITNESS FOR A PARTICULAR PURPOSE.  See the
    GNU Affero General Public License for more details.

    You should have received a copy of the GNU Affero General Public License
    along with this program; if not, see http://www.gnu.org/licenses

"""

""" yunohost_user.py

    Manage users
"""
import os
import re
import pwd
import json
import errno
import crypt
import random
import string
import subprocess
<<<<<<< HEAD
import math
import re
import cracklib
=======
>>>>>>> cdd51064

from moulinette import m18n
from moulinette.core import MoulinetteError
from moulinette.utils.log import getActionLogger
from yunohost.service import service_status
from yunohost.log import is_unit_operation

logger = getActionLogger('yunohost.user')

<<<<<<< HEAD
def _check_password(password):
    try:
      cracklib.VeryFascistCheck(password)
    except ValueError as e:
      raise MoulinetteError(errno.EINVAL, m18n.n('password_too_weak') + " : " + str(e) )

def user_list(auth, fields=None, filter=None, limit=None, offset=None):
=======
def user_list(auth, fields=None):
>>>>>>> cdd51064
    """
    List users

    Keyword argument:
        filter -- LDAP filter used to search
        offset -- Starting number for user fetching
        limit -- Maximum number of user fetched
        fields -- fields to fetch

    """
    user_attrs = {
        'uid': 'username',
        'cn': 'fullname',
        'mail': 'mail',
        'maildrop': 'mail-forward',
        'loginShell': 'shell',
        'homeDirectory': 'home_path',
        'mailuserquota': 'mailbox-quota'
    }

    attrs = ['uid']
    users = {}

    if fields:
        keys = user_attrs.keys()
        for attr in fields:
            if attr in keys:
                attrs.append(attr)
            else:
                raise MoulinetteError(errno.EINVAL,
                                      m18n.n('field_invalid', attr))
    else:
        attrs = ['uid', 'cn', 'mail', 'mailuserquota', 'loginShell']

    result = auth.search('ou=users,dc=yunohost,dc=org',
                         '(&(objectclass=person)(!(uid=root))(!(uid=nobody)))',
                         attrs)

    for user in result:
        entry = {}
        for attr, values in user.items():
            if values:
                if attr == "loginShell":
                    if values[0].strip() == "/bin/false":
                        entry["ssh_allowed"] = False
                    else:
                        entry["ssh_allowed"] = True

                entry[user_attrs[attr]] = values[0]

        uid = entry[user_attrs['uid']]
        users[uid] = entry

    return {'users': users}


@is_unit_operation([('username', 'user')])
def user_create(operation_logger, auth, username, firstname, lastname, mail, password,
        mailbox_quota="0"):
    """
    Create user

    Keyword argument:
        firstname
        lastname
        username -- Must be unique
        mail -- Main mail address must be unique
        password
        mailbox_quota -- Mailbox size quota

    """
    from yunohost.domain import domain_list, _get_maindomain
    from yunohost.hook import hook_callback
    from yunohost.app import app_ssowatconf

    # Ensure sufficiently complex password
    _check_password(password)

    # Validate uniqueness of username and mail in LDAP
    auth.validate_uniqueness({
        'uid': username,
        'mail': mail
    })

    # Validate uniqueness of username in system users
    all_existing_usernames = {x.pw_name for x in pwd.getpwall()}
    if username in all_existing_usernames:
        raise MoulinetteError(errno.EEXIST, m18n.n('system_username_exists'))

    # Check that the mail domain exists
    if mail.split("@")[1] not in domain_list(auth)['domains']:
        raise MoulinetteError(errno.EINVAL,
                              m18n.n('mail_domain_unknown',
                                     domain=mail.split("@")[1]))

    operation_logger.start()

    # Get random UID/GID
    all_uid = {x.pw_uid for x in pwd.getpwall()}
    all_gid = {x.pw_gid for x in pwd.getpwall()}

    uid_guid_found = False
    while not uid_guid_found:
        uid = str(random.randint(200, 99999))
        uid_guid_found = uid not in all_uid and uid not in all_gid

    # Adapt values for LDAP
    fullname = '%s %s' % (firstname, lastname)
    attr_dict = {
        'objectClass': ['mailAccount', 'inetOrgPerson', 'posixAccount'],
        'givenName': firstname,
        'sn': lastname,
        'displayName': fullname,
        'cn': fullname,
        'uid': username,
        'mail': mail,
        'maildrop': username,
        'mailuserquota': mailbox_quota,
        'userPassword': _hash_user_password(password),
        'gidNumber': uid,
        'uidNumber': uid,
        'homeDirectory': '/home/' + username,
        'loginShell': '/bin/false'
    }

    # If it is the first user, add some aliases
    if not auth.search(base='ou=users,dc=yunohost,dc=org', filter='uid=*'):
        main_domain = _get_maindomain()
        aliases = [
            'root@' + main_domain,
            'admin@' + main_domain,
            'webmaster@' + main_domain,
            'postmaster@' + main_domain,
        ]
        attr_dict['mail'] = [attr_dict['mail']] + aliases

        # If exists, remove the redirection from the SSO
        try:
            with open('/etc/ssowat/conf.json.persistent') as json_conf:
                ssowat_conf = json.loads(str(json_conf.read()))
        except ValueError as e:
            raise MoulinetteError(errno.EINVAL,
                                  m18n.n('ssowat_persistent_conf_read_error', error=e.strerror))
        except IOError:
            ssowat_conf = {}

        if 'redirected_urls' in ssowat_conf and '/' in ssowat_conf['redirected_urls']:
            del ssowat_conf['redirected_urls']['/']
            try:
                with open('/etc/ssowat/conf.json.persistent', 'w+') as f:
                    json.dump(ssowat_conf, f, sort_keys=True, indent=4)
            except IOError as e:
                raise MoulinetteError(errno.EPERM,
                                      m18n.n('ssowat_persistent_conf_write_error', error=e.strerror))

    if auth.add('uid=%s,ou=users' % username, attr_dict):
        # Invalidate passwd to take user creation into account
        subprocess.call(['nscd', '-i', 'passwd'])

        # Update SFTP user group
        memberlist = auth.search(filter='cn=sftpusers', attrs=['memberUid'])[0]['memberUid']
        memberlist.append(username)
        if auth.update('cn=sftpusers,ou=groups', {'memberUid': memberlist}):
            try:
                # Attempt to create user home folder
                subprocess.check_call(
                    ['su', '-', username, '-c', "''"])
            except subprocess.CalledProcessError:
                if not os.path.isdir('/home/{0}'.format(username)):
                    logger.warning(m18n.n('user_home_creation_failed'),
                                   exc_info=1)
            app_ssowatconf(auth)
            # TODO: Send a welcome mail to user
            logger.success(m18n.n('user_created'))
            hook_callback('post_user_create',
                          args=[username, mail, password, firstname, lastname])

            return {'fullname': fullname, 'username': username, 'mail': mail}

    raise MoulinetteError(169, m18n.n('user_creation_failed'))


@is_unit_operation([('username', 'user')])
def user_delete(operation_logger, auth, username, purge=False):
    """
    Delete user

    Keyword argument:
        username -- Username to delete
        purge

    """
    from yunohost.app import app_ssowatconf
    from yunohost.hook import hook_callback

    operation_logger.start()
    if auth.remove('uid=%s,ou=users' % username):
        # Invalidate passwd to take user deletion into account
        subprocess.call(['nscd', '-i', 'passwd'])

        # Update SFTP user group
        memberlist = auth.search(filter='cn=sftpusers', attrs=['memberUid'])[0]['memberUid']
        try:
            memberlist.remove(username)
        except:
            pass
        if auth.update('cn=sftpusers,ou=groups', {'memberUid': memberlist}):
            if purge:
                subprocess.call(['rm', '-rf', '/home/{0}'.format(username)])
    else:
        raise MoulinetteError(169, m18n.n('user_deletion_failed'))

    app_ssowatconf(auth)

    hook_callback('post_user_delete', args=[username, purge])

    logger.success(m18n.n('user_deleted'))


@is_unit_operation([('username', 'user')], exclude=['auth', 'change_password'])
def user_update(operation_logger, auth, username, firstname=None, lastname=None, mail=None,
        change_password=None, add_mailforward=None, remove_mailforward=None,
        add_mailalias=None, remove_mailalias=None, mailbox_quota=None):
    """
    Update user informations

    Keyword argument:
        lastname
        mail
        firstname
        add_mailalias -- Mail aliases to add
        remove_mailforward -- Mailforward addresses to remove
        username -- Username of user to update
        add_mailforward -- Mailforward addresses to add
        change_password -- New password to set
        remove_mailalias -- Mail aliases to remove

    """
    from yunohost.domain import domain_list
    from yunohost.app import app_ssowatconf

    attrs_to_fetch = ['givenName', 'sn', 'mail', 'maildrop']
    new_attr_dict = {}
    domains = domain_list(auth)['domains']

    # Populate user informations
    result = auth.search(base='ou=users,dc=yunohost,dc=org', filter='uid=' + username, attrs=attrs_to_fetch)
    if not result:
        raise MoulinetteError(errno.EINVAL, m18n.n('user_unknown', user=username))
    user = result[0]

    # Get modifications from arguments
    if firstname:
        new_attr_dict['givenName'] = firstname  # TODO: Validate
        new_attr_dict['cn'] = new_attr_dict['displayName'] = firstname + ' ' + user['sn'][0]

    if lastname:
        new_attr_dict['sn'] = lastname  # TODO: Validate
        new_attr_dict['cn'] = new_attr_dict['displayName'] = user['givenName'][0] + ' ' + lastname

    if lastname and firstname:
        new_attr_dict['cn'] = new_attr_dict['displayName'] = firstname + ' ' + lastname

    if change_password:
<<<<<<< HEAD
        # Ensure sufficiently complex password
        _check_password(change_password)

        char_set = string.ascii_uppercase + string.digits
        salt = ''.join(random.sample(char_set,8))
        salt = '$1$' + salt + '$'
        new_attr_dict['userPassword'] = '{CRYPT}' + crypt.crypt(str(change_password), salt)
=======
        new_attr_dict['userPassword'] = _hash_user_password(change_password)
>>>>>>> cdd51064

    if mail:
        auth.validate_uniqueness({'mail': mail})
        if mail[mail.find('@') + 1:] not in domains:
            raise MoulinetteError(errno.EINVAL,
                                  m18n.n('mail_domain_unknown',
                                         domain=mail[mail.find('@') + 1:]))
        del user['mail'][0]
        new_attr_dict['mail'] = [mail] + user['mail']

    if add_mailalias:
        if not isinstance(add_mailalias, list):
            add_mailalias = [add_mailalias]
        for mail in add_mailalias:
            auth.validate_uniqueness({'mail': mail})
            if mail[mail.find('@') + 1:] not in domains:
                raise MoulinetteError(errno.EINVAL,
                                      m18n.n('mail_domain_unknown',
                                             domain=mail[mail.find('@') + 1:]))
            user['mail'].append(mail)
        new_attr_dict['mail'] = user['mail']

    if remove_mailalias:
        if not isinstance(remove_mailalias, list):
            remove_mailalias = [remove_mailalias]
        for mail in remove_mailalias:
            if len(user['mail']) > 1 and mail in user['mail'][1:]:
                user['mail'].remove(mail)
            else:
                raise MoulinetteError(errno.EINVAL,
                                      m18n.n('mail_alias_remove_failed', mail=mail))
        new_attr_dict['mail'] = user['mail']

    if add_mailforward:
        if not isinstance(add_mailforward, list):
            add_mailforward = [add_mailforward]
        for mail in add_mailforward:
            if mail in user['maildrop'][1:]:
                continue
            user['maildrop'].append(mail)
        new_attr_dict['maildrop'] = user['maildrop']

    if remove_mailforward:
        if not isinstance(remove_mailforward, list):
            remove_mailforward = [remove_mailforward]
        for mail in remove_mailforward:
            if len(user['maildrop']) > 1 and mail in user['maildrop'][1:]:
                user['maildrop'].remove(mail)
            else:
                raise MoulinetteError(errno.EINVAL,
                                      m18n.n('mail_forward_remove_failed', mail=mail))
        new_attr_dict['maildrop'] = user['maildrop']

    if mailbox_quota is not None:
        new_attr_dict['mailuserquota'] = mailbox_quota

    operation_logger.start()

    if auth.update('uid=%s,ou=users' % username, new_attr_dict):
        logger.success(m18n.n('user_updated'))
        app_ssowatconf(auth)
        return user_info(auth, username)
    else:
        raise MoulinetteError(169, m18n.n('user_update_failed'))


def user_info(auth, username):
    """
    Get user informations

    Keyword argument:
        username -- Username or mail to get informations

    """
    user_attrs = [
        'cn', 'mail', 'uid', 'maildrop', 'givenName', 'sn', 'mailuserquota'
    ]

    if len(username.split('@')) is 2:
        filter = 'mail=' + username
    else:
        filter = 'uid=' + username

    result = auth.search('ou=users,dc=yunohost,dc=org', filter, user_attrs)

    if result:
        user = result[0]
    else:
        raise MoulinetteError(errno.EINVAL, m18n.n('user_unknown', user=username))

    result_dict = {
        'username': user['uid'][0],
        'fullname': user['cn'][0],
        'firstname': user['givenName'][0],
        'lastname': user['sn'][0],
        'mail': user['mail'][0]
    }

    if len(user['mail']) > 1:
        result_dict['mail-aliases'] = user['mail'][1:]

    if len(user['maildrop']) > 1:
        result_dict['mail-forward'] = user['maildrop'][1:]

    if 'mailuserquota' in user:
        userquota = user['mailuserquota'][0]

        if isinstance(userquota, int):
            userquota = str(userquota)

        # Test if userquota is '0' or '0M' ( quota pattern is ^(\d+[bkMGT])|0$ )
        is_limited = not re.match('0[bkMGT]?', userquota)
        storage_use = '?'

        if service_status("dovecot")["status"] != "running":
            logger.warning(m18n.n('mailbox_used_space_dovecot_down'))
        else:
            cmd = 'doveadm -f flow quota get -u %s' % user['uid'][0]
            cmd_result = subprocess.check_output(cmd, stderr=subprocess.STDOUT,
                                                 shell=True)
            # Exemple of return value for cmd:
            # """Quota name=User quota Type=STORAGE Value=0 Limit=- %=0
            # Quota name=User quota Type=MESSAGE Value=0 Limit=- %=0"""
            has_value = re.search(r'Value=(\d+)', cmd_result)

            if has_value:
                storage_use = int(has_value.group(1))
                storage_use = _convertSize(storage_use)

                if is_limited:
                    has_percent = re.search(r'%=(\d+)', cmd_result)

                    if has_percent:
                        percentage = int(has_percent.group(1))
                        storage_use += ' (%s%%)' % percentage

        result_dict['mailbox-quota'] = {
            'limit': userquota if is_limited else m18n.n('unlimit'),
            'use': storage_use
        }

    if result:
        return result_dict
    else:
        raise MoulinetteError(167, m18n.n('user_info_failed'))

#
# SSH subcategory
#
#
import yunohost.ssh

def user_ssh_allow(auth, username):
    return yunohost.ssh.user_ssh_allow(auth, username)

def user_ssh_disallow(auth, username):
    return yunohost.ssh.user_ssh_disallow(auth, username)

def user_ssh_list_keys(auth, username):
    return yunohost.ssh.user_ssh_list_keys(auth, username)

def user_ssh_add_key(auth, username, key, comment):
    return yunohost.ssh.user_ssh_add_key(auth, username, key, comment)

def user_ssh_remove_key(auth, username, key):
    return yunohost.ssh.user_ssh_remove_key(auth, username, key)

#
# End SSH subcategory
#

def _convertSize(num, suffix=''):
    for unit in ['K', 'M', 'G', 'T', 'P', 'E', 'Z']:
        if abs(num) < 1024.0:
            return "%3.1f%s%s" % (num, unit, suffix)
        num /= 1024.0
    return "%.1f%s%s" % (num, 'Yi', suffix)


def _hash_user_password(password):
    """
    This function computes and return a salted hash for the password in input.
    This implementation is inspired from [1].

    The hash follows SHA-512 scheme from Linux/glibc.
    Hence the {CRYPT} and $6$ prefixes
    - {CRYPT} means it relies on the OS' crypt lib
    - $6$ corresponds to SHA-512, the strongest hash available on the system

    The salt is generated using random.SystemRandom(). It is the crypto-secure
    pseudo-random number generator according to the python doc [2] (c.f. the
    red square). It internally relies on /dev/urandom

    The salt is made of 16 characters from the set [./a-zA-Z0-9]. This is the
    max sized allowed for salts according to [3]

    [1] https://www.redpill-linpro.com/techblog/2016/08/16/ldap-password-hash.html
    [2] https://docs.python.org/2/library/random.html
    [3] https://www.safaribooksonline.com/library/view/practical-unix-and/0596003234/ch04s03.html
    """

    char_set = string.ascii_uppercase + string.ascii_lowercase + string.digits + "./"
    salt = ''.join([random.SystemRandom().choice(char_set) for x in range(16)])

    salt = '$6$' + salt + '$'
    return '{CRYPT}' + crypt.crypt(str(password), salt)


<|MERGE_RESOLUTION|>--- conflicted
+++ resolved
@@ -32,12 +32,7 @@
 import random
 import string
 import subprocess
-<<<<<<< HEAD
-import math
-import re
 import cracklib
-=======
->>>>>>> cdd51064
 
 from moulinette import m18n
 from moulinette.core import MoulinetteError
@@ -47,17 +42,13 @@
 
 logger = getActionLogger('yunohost.user')
 
-<<<<<<< HEAD
 def _check_password(password):
     try:
-      cracklib.VeryFascistCheck(password)
+        cracklib.VeryFascistCheck(password)
     except ValueError as e:
-      raise MoulinetteError(errno.EINVAL, m18n.n('password_too_weak') + " : " + str(e) )
-
-def user_list(auth, fields=None, filter=None, limit=None, offset=None):
-=======
+        raise MoulinetteError(errno.EINVAL, m18n.n('password_too_weak') + " : " + str(e) )
+
 def user_list(auth, fields=None):
->>>>>>> cdd51064
     """
     List users
 
@@ -322,17 +313,10 @@
         new_attr_dict['cn'] = new_attr_dict['displayName'] = firstname + ' ' + lastname
 
     if change_password:
-<<<<<<< HEAD
         # Ensure sufficiently complex password
         _check_password(change_password)
 
-        char_set = string.ascii_uppercase + string.digits
-        salt = ''.join(random.sample(char_set,8))
-        salt = '$1$' + salt + '$'
-        new_attr_dict['userPassword'] = '{CRYPT}' + crypt.crypt(str(change_password), salt)
-=======
         new_attr_dict['userPassword'] = _hash_user_password(change_password)
->>>>>>> cdd51064
 
     if mail:
         auth.validate_uniqueness({'mail': mail})
