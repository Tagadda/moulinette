# -*- coding: utf-8 -*-

import re
import errno
import logging
import argparse
from json import dumps as json_encode

from gevent import sleep
from gevent.queue import Queue
from geventwebsocket import WebSocketError

from bottle import run, request, response, Bottle, HTTPResponse
from bottle import get, post, install, abort, delete, put

from moulinette import msignals, m18n, DATA_DIR
from moulinette.core import MoulinetteError, clean_session
from moulinette.interfaces import (
    BaseActionsMapParser, BaseInterface, ExtendedArgumentParser,
)
from moulinette.utils import log
from moulinette.utils.serialize import JSONExtendedEncoder
from moulinette.utils.text import random_ascii

logger = log.getLogger('moulinette.interface.api')


# API helpers ----------------------------------------------------------

CSRF_TYPES = set(["text/plain",
                  "application/x-www-form-urlencoded",
                  "multipart/form-data"])


def is_csrf():
    """Checks is this is a CSRF request."""

    if request.method != "POST":
        return False
    if request.content_type is None:
        return True
    content_type = request.content_type.lower().split(';')[0]
    if content_type not in CSRF_TYPES:
        return False

    return request.headers.get("X-Requested-With") is None


# Protection against CSRF
def filter_csrf(callback):
    def wrapper(*args, **kwargs):
        if is_csrf():
            abort(403, "CSRF protection")
        else:
            return callback(*args, **kwargs)
    return wrapper


class LogQueues(dict):

    """Map of session id to queue."""
    pass


class APIQueueHandler(logging.Handler):

    """
    A handler class which store logging records into a queue, to be used
    and retrieved from the API.
    """

    def __init__(self):
        logging.Handler.__init__(self)
        self.queues = LogQueues()

    def emit(self, record):
        sid = request.get_cookie('session.id')
        try:
            queue = self.queues[sid]
        except KeyError:
            # Session is not initialized, abandon.
            return
        else:
            # Put the message as a 2-tuple in the queue
            queue.put_nowait((record.levelname.lower(), record.getMessage()))
            # Put the current greenlet to sleep for 0 second in order to
            # populate the new message in the queue
            sleep(0)


class _HTTPArgumentParser(object):

    """Argument parser for HTTP requests

    Object for parsing HTTP requests into Python objects. It is based
    on ExtendedArgumentParser class and implements some of its methods.

    """

    def __init__(self):
        # Initialize the ArgumentParser object
        self._parser = ExtendedArgumentParser(usage='',
                                              prefix_chars='@',
                                              add_help=False)
        self._parser.error = self._error

        self._positional = []   # list(arg_name)
        self._optional = {}     # dict({arg_name: option_strings})

    def set_defaults(self, **kwargs):
        return self._parser.set_defaults(**kwargs)

    def get_default(self, dest):
        return self._parser.get_default(dest)

    def add_arguments(self, arguments, extraparser, format_arg_names=None, validate_extra=True):
        for argument_name, argument_options in arguments.items():
            # will adapt arguments name for cli or api context
            names = format_arg_names(str(argument_name),
                                     argument_options.pop('full', None))

            if "type" in argument_options:
                argument_options['type'] = eval(argument_options['type'])

            if "extra" in argument_options:
                extra = argument_options.pop('extra')
                argument_dest = self.add_argument(*names, **argument_options).dest
                extraparser.add_argument(self.get_default("_tid"),
                                         argument_dest, extra, validate_extra)
                continue

            self.add_argument(*names, **argument_options)

    def add_argument(self, *args, **kwargs):
        action = self._parser.add_argument(*args, **kwargs)

        # Append newly created action
        if len(action.option_strings) == 0:
            self._positional.append(action.dest)
        else:
            self._optional[action.dest] = action.option_strings

        return action

    def parse_args(self, args={}, namespace=None):
        arg_strings = []

        # Append an argument to the current one
        def append(arg_strings, value, option_string=None):
            if isinstance(value, bool):
                # Append the option string only
                if option_string is not None:
                    arg_strings.append(option_string)
            elif isinstance(value, str):
                if option_string is not None:
                    arg_strings.append(option_string)
                    # TODO: Review this fix
                    if value:
                        arg_strings.append(value)
                else:
                    arg_strings.append(value)
            elif isinstance(value, list):
                if option_string is not None:
                    arg_strings.append(option_string)
                for v in value:
                    if isinstance(v, str):
                        arg_strings.append(v)
                    else:
                        logger.warning("unsupported argument value type %r "
                                       "in %s for option string %s", v, value,
                                       option_string)
            else:
                logger.warning("unsupported argument type %r for option "
                               "string %s", value, option_string)

            return arg_strings

        # Iterate over positional arguments
        for dest in self._positional:
            if dest in args:
                arg_strings = append(arg_strings, args[dest])

        # Iterate over optional arguments
        for dest, opt in self._optional.items():
            if dest in args:
                arg_strings = append(arg_strings, args[dest], opt[0])

        return self._parser.parse_args(arg_strings, namespace)

    def dequeue_callbacks(self, *args, **kwargs):
        return self._parser.dequeue_callbacks(*args, **kwargs)

    def _error(self, message):
        # TODO: Raise a proper exception
        raise MoulinetteError(message)


class _ActionsMapPlugin(object):

    """Actions map Bottle Plugin

    Process relevant action for the request using the actions map and
    manage authentication.

    Keyword arguments:
        - actionsmap -- An ActionsMap instance
        - use_websocket -- If true, install a WebSocket on /messages in order
            to serve messages coming from the 'display' signal

    """
    name = 'actionsmap'
    api = 2

    def __init__(self, actionsmap, use_websocket, log_queues={}):
        # Connect signals to handlers
        msignals.set_handler('authenticate', self._do_authenticate)
        if use_websocket:
            msignals.set_handler('display', self._do_display)

        self.actionsmap = actionsmap
        self.use_websocket = use_websocket
        self.log_queues = log_queues
        # TODO: Save and load secrets?
        self.secrets = {}

    def setup(self, app):
        """Setup plugin on the application

        Add routes according to the actions map to the application.

        Keyword arguments:
            - app -- The application instance

        """
        # Login wrapper
        def _login(callback):
            def wrapper():
                kwargs = {}
                try:
                    kwargs['password'] = request.POST['password']
                except KeyError:
                    raise HTTPBadRequestResponse("Missing password parameter")
                try:
                    kwargs['profile'] = request.POST['profile']
                except KeyError:
                    pass
                return callback(**kwargs)
            return wrapper

        # Logout wrapper
        def _logout(callback):
            def wrapper():
                kwargs = {}
                try:
                    kwargs['profile'] = request.POST.get('profile')
                except KeyError:
                    pass
                return callback(**kwargs)
            return wrapper

        # Append authentication routes
        app.route('/login', name='login', method='POST',
                  callback=self.login, skip=['actionsmap'], apply=_login)
        app.route('/logout', name='logout', method='GET',
                  callback=self.logout, skip=['actionsmap'], apply=_logout)

        # Append messages route
        if self.use_websocket:
            app.route('/messages', name='messages',
                      callback=self.messages, skip=['actionsmap'])

        # Append routes from the actions map
        for (m, p) in self.actionsmap.parser.routes:
            app.route(p, method=m, callback=self.process)

    def apply(self, callback, context):
        """Apply plugin to the route callback

        Install a wrapper which replace callback and process the
        relevant action for the route.

        Keyword arguments:
            callback -- The route callback
            context -- An instance of Route

        """
        def _format(value):
            if isinstance(value, list) and len(value) == 1:
                return value[0]
            return value

        def wrapper(*args, **kwargs):
            params = kwargs
            # Format boolean params
            for a in args:
                params[a] = True
            # Append other request params
            for k, v in request.params.dict.items():
                v = _format(v)
                try:
                    curr_v = params[k]
                except KeyError:
                    params[k] = v
                else:
                    # Append param value to the list
                    if not isinstance(curr_v, list):
                        curr_v = [curr_v]
                    if isinstance(v, list):
                        for i in v:
                            curr_v.append(i)
                    else:
                        curr_v.append(v)
                    params[k] = curr_v

            # Process the action
            return callback((request.method, context.rule), params)
        return wrapper

    # Routes callbacks

    def login(self, password, profile='default'):
        """Log in to an authenticator profile

        Attempt to authenticate to a given authenticator profile and
        register it with the current session - a new one will be created
        if needed.

        Keyword arguments:
            - password -- A clear text password
            - profile -- The authenticator profile name to log in

        """
        # Retrieve session values
        s_id = request.get_cookie('session.id') or random_ascii()
        try:
            s_secret = self.secrets[s_id]
        except KeyError:
            s_hashes = {}
        else:
            s_hashes = request.get_cookie('session.hashes',
                                          secret=s_secret) or {}
        s_hash = random_ascii()

        try:
            # Attempt to authenticate
            auth = self.actionsmap.get_authenticator(profile)
            auth(password, token=(s_id, s_hash))
        except MoulinetteError as e:
            if len(s_hashes) > 0:
                try:
                    self.logout(profile)
                except:
                    pass
            raise HTTPUnauthorizedResponse(e.strerror)
        else:
            # Update dicts with new values
            s_hashes[profile] = s_hash
            self.secrets[s_id] = s_secret = random_ascii()

            response.set_cookie('session.id', s_id, secure=True)
            response.set_cookie('session.hashes', s_hashes, secure=True,
                                secret=s_secret)
            return m18n.g('logged_in')

    def logout(self, profile=None):
        """Log out from an authenticator profile

        Attempt to unregister a given profile - or all by default - from
        the current session.

        Keyword arguments:
            - profile -- The authenticator profile name to log out

        """
        s_id = request.get_cookie('session.id')
        try:
            del self.secrets[s_id]
        except KeyError:
            raise HTTPUnauthorizedResponse(m18n.g('not_logged_in'))
        else:
            # TODO: Clean the session for profile only
            # Delete cookie and clean the session
            response.set_cookie('session.hashes', '', max_age=-1)
            clean_session(s_id)
        return m18n.g('logged_out')

    def messages(self):
        """Listen to the messages WebSocket stream

        Retrieve the WebSocket stream and send to it each messages displayed by
        the core.MoulinetteSignals.display signal. They are JSON encoded as a
        dict { style: message }.

        """
        s_id = request.get_cookie('session.id')
        try:
            queue = self.log_queues[s_id]
        except KeyError:
            # Create a new queue for the session
            queue = Queue()
            self.log_queues[s_id] = queue

        wsock = request.environ.get('wsgi.websocket')
        if not wsock:
            raise HTTPErrorResponse(m18n.g('websocket_request_expected'))

        while True:
            item = queue.get()
            try:
                # Retrieve the message
                style, message = item
            except TypeError:
                if item == StopIteration:
                    # Delete the current queue and break
                    del self.log_queues[s_id]
                    break
                logger.exception("invalid item in the messages queue: %r", item)
            else:
                try:
                    # Send the message
                    wsock.send(json_encode({style: message}))
                except WebSocketError:
                    break
            sleep(0)

    def process(self, _route, arguments={}):
        """Process the relevant action for the route

        Call the actions map in order to process the relevant action for
        the route with the given arguments and process the returned
        value.

        Keyword arguments:
            - _route -- The action route as a 2-tuple (method, path)
            - arguments -- A dict of arguments for the route

        """
        try:
            ret = self.actionsmap.process(arguments, timeout=30, route=_route)
        except MoulinetteError as e:
            raise HTTPBadRequestResponse(e.strerror)
        except Exception as e:
            if isinstance(e, HTTPResponse):
                raise e
            import traceback
            tb = traceback.format_exc()
            logs = {"route": _route,
                    "arguments": arguments,
                    "traceback": tb}
            return HTTPErrorResponse(json_encode(logs))
        else:
            return format_for_response(ret)
        finally:
            # Close opened WebSocket by putting StopIteration in the queue
            try:
                queue = self.log_queues[request.get_cookie('session.id')]
            except KeyError:
                pass
            else:
                queue.put(StopIteration)

    # Signals handlers

    def _do_authenticate(self, authenticator, help):
        """Process the authentication

        Handle the core.MoulinetteSignals.authenticate signal.

        """
        s_id = request.get_cookie('session.id')
        try:
            s_secret = self.secrets[s_id]
            s_hash = request.get_cookie('session.hashes',
                                        secret=s_secret, default={})[authenticator.name]
        except KeyError:
            if authenticator.name == 'default':
                msg = m18n.g('authentication_required')
            else:
                msg = m18n.g('authentication_profile_required',
                             profile=authenticator.name)
            raise HTTPUnauthorizedResponse(msg)
        else:
            return authenticator(token=(s_id, s_hash))

    def _do_display(self, message, style):
        """Display a message

        Handle the core.MoulinetteSignals.display signal.

        """
        s_id = request.get_cookie('session.id')
        try:
            queue = self.log_queues[s_id]
        except KeyError:
            return

        # Put the message as a 2-tuple in the queue
        queue.put_nowait((style, message))

        # Put the current greenlet to sleep for 0 second in order to
        # populate the new message in the queue
        sleep(0)


# HTTP Responses -------------------------------------------------------

class HTTPOKResponse(HTTPResponse):

    def __init__(self, output=''):
        super(HTTPOKResponse, self).__init__(output, 200)


class HTTPBadRequestResponse(HTTPResponse):

    def __init__(self, output=''):
        super(HTTPBadRequestResponse, self).__init__(output, 400)


class HTTPUnauthorizedResponse(HTTPResponse):

    def __init__(self, output=''):
        super(HTTPUnauthorizedResponse, self).__init__(output, 401)


class HTTPErrorResponse(HTTPResponse):

    def __init__(self, output=''):
        super(HTTPErrorResponse, self).__init__(output, 500)


<<<<<<< HEAD
def error_to_response(error):
    """Convert a MoulinetteError to relevant HTTP response."""
    if error.errno == errno.EPERM:
        return HTTPForbiddenResponse(error.strerror)
    elif error.errno == errno.EACCES:
        return HTTPUnauthorizedResponse(error.strerror)
    # Client-side error
    elif error.errno in [errno.ENOENT, errno.ESRCH, errno.ENXIO, errno.EEXIST,
                         errno.ENODEV, errno.EINVAL, errno.ENOPKG, errno.EDESTADDRREQ]:
        return HTTPBadRequestResponse(error.strerror)
    # Server-side error
    elif error.errno in [errno.EIO, errno.EBUSY, errno.ENODATA, errno.EINTR,
                         errno.ENETUNREACH]:
        return HTTPErrorResponse(error.strerror)
    else:
        logger.debug('unknown relevant response for error [%s] %s',
                     error.errno, error.strerror)
        return HTTPErrorResponse(error.strerror)


=======
>>>>>>> e6c41b10
def format_for_response(content):
    """Format the resulted content of a request for the HTTP response."""
    if request.method == 'POST':
        response.status = 201  # Created
    elif request.method == 'GET':
        response.status = 200  # Ok
    else:
        # Return empty string if no content
        if content is None or len(content) == 0:
            response.status = 204  # No Content
            return ''
        response.status = 200

    # Return JSON-style response
    response.content_type = 'application/json'
    return json_encode(content, cls=JSONExtendedEncoder)


# API Classes Implementation -------------------------------------------

class ActionsMapParser(BaseActionsMapParser):

    """Actions map's Parser for the API

    Provide actions map parsing methods for a CLI usage. The parser for
    the arguments is represented by a ExtendedArgumentParser object.

    """

    def __init__(self, parent=None, **kwargs):
        super(ActionsMapParser, self).__init__(parent)

        self._parsers = {}  # dict({(method, path): _HTTPArgumentParser})
        self._route_re = re.compile(r'(GET|POST|PUT|DELETE) (/\S+)')

    @property
    def routes(self):
        """Get current routes"""
        return self._parsers.keys()

    # Implement virtual properties

    interface = 'api'

    # Implement virtual methods

    @staticmethod
    def format_arg_names(name, full):
        if name[0] != '-':
            return [name]
        if full:
            return [full.replace('--', '@', 1)]
        if name.startswith('--'):
            return [name.replace('--', '@', 1)]
        return [name.replace('-', '@', 1)]

    def add_category_parser(self, name, **kwargs):
        return self

    def add_subcategory_parser(self, name, **kwargs):
        return self

    def add_action_parser(self, name, tid, api=None, **kwargs):
        """Add a parser for an action

        Keyword arguments:
            - api -- The action route (e.g. 'GET /' )

        Returns:
            A new _HTTPArgumentParser object for the route

        """
        keys = []
        try:
            # Extract action route
            keys.append(self._extract_route(api))
        except TypeError:
            if isinstance(api, list):
                # Iterate over action routes
                for r in api:
                    try:
                        keys.append(self._extract_route(r))
                    except ValueError as e:
                        logger.warning("cannot add api route '%s' for "
                                       "action %s: %s", r, tid, e)
                        continue
                if len(keys) == 0:
                    raise ValueError("no valid api route found")
            else:
                return None

        # Create and append parser
        parser = _HTTPArgumentParser()
        for k in keys:
            self._parsers[k] = (tid, parser)

        # Return the created parser
        return parser

    def parse_args(self, args, route, **kwargs):
        """Parse arguments

        Keyword arguments:
            - route -- The action route as a 2-tuple (method, path)

        """
        try:
            # Retrieve the tid and the parser for the route
            tid, parser = self._parsers[route]
        except KeyError:
            logger.error("no argument parser found for route '%s'", route)
            raise MoulinetteError('error_see_log')
        ret = argparse.Namespace()

        # Perform authentication if needed
        if self.get_conf(tid, 'authenticate'):
            # TODO: Clean this hard fix and find a way to set an authenticator
            # to use for the api only
            # auth_conf, klass = self.get_conf(tid, 'authenticator')
            auth_conf, klass = self.get_global_conf('authenticator', 'default')

            # TODO: Catch errors
            auth = msignals.authenticate(klass(), **auth_conf)
            if not auth.is_authenticated:
                raise MoulinetteError('authentication_required_long')
            if self.get_conf(tid, 'argument_auth') and \
               self.get_conf(tid, 'authenticate') == 'all':
                ret.auth = auth

        # TODO: Catch errors?
        ret = parser.parse_args(args, ret)
        parser.dequeue_callbacks(ret)
        return ret

    # Private methods

    def _extract_route(self, string):
        """Extract action route from a string

        Extract, validate and return an action route as a 2-tuple (method, path)
        from a string.

        Keyword arguments:
            - string -- An action route string (e.g. 'GET /')

        """
        m = self._route_re.match(string)
        if not m:
            raise ValueError("invalid route string '%s'" % string)

        key = (m.group(1), m.group(2))
        if key in self.routes:
            raise ValueError("route '%s' already defined" % string)

        return key


class Interface(BaseInterface):

    """Application Programming Interface for the moulinette

    Initialize a HTTP server which serves the API connected to a given
    actions map.

    Keyword arguments:
        - actionsmap -- The ActionsMap instance to connect to
        - routes -- A dict of additional routes to add in the form of
            {(method, path): callback}
        - use_websocket -- Serve via WSGI to handle asynchronous responses
        - log_queues -- A LogQueues object or None to retrieve it from
            registered logging handlers

    """

    def __init__(self, actionsmap, routes={}, use_websocket=True,
                 log_queues=None):
        self.use_websocket = use_websocket

        # Attempt to retrieve log queues from an APIQueueHandler
        if log_queues is None:
            handler = log.getHandlersByClass(APIQueueHandler, limit=1)
            if handler:
                log_queues = handler.queues

        # TODO: Return OK to 'OPTIONS' xhr requests (l173)
        app = Bottle(autojson=True)

        # Wrapper which sets proper header
        def apiheader(callback):
            def wrapper(*args, **kwargs):
                response.set_header('Access-Control-Allow-Origin', '*')
                return callback(*args, **kwargs)
            return wrapper

        # Attempt to retrieve and set locale
        def api18n(callback):
            try:
                locale = request.params.pop('locale')
            except KeyError:
                locale = m18n.default_locale
            m18n.set_locale(locale)
            return callback

        # Install plugins
        app.install(filter_csrf)
        app.install(apiheader)
        app.install(api18n)
        app.install(_ActionsMapPlugin(actionsmap, use_websocket, log_queues))

        # Append default routes
#        app.route(['/api', '/api/<category:re:[a-z]+>'], method='GET',
#                  callback=self.doc, skip=['actionsmap'])

        # Append additional routes
        # TODO: Add optional authentication to those routes?
        for (m, p), c in routes.items():
            app.route(p, method=m, callback=c, skip=['actionsmap'])

        self._app = app

    def run(self, host='localhost', port=80):
        """Run the moulinette

        Start a server instance on the given port to serve moulinette
        actions.

        Keyword arguments:
            - host -- Server address to bind to
            - port -- Server port to bind to

        """
        logger.debug("starting the server instance in %s:%d with websocket=%s",
                     host, port, self.use_websocket)

        try:
            if self.use_websocket:
                from gevent.pywsgi import WSGIServer
                from geventwebsocket.handler import WebSocketHandler

                server = WSGIServer((host, port), self._app,
                                    handler_class=WebSocketHandler)
                server.serve_forever()
            else:
                run(self._app, host=host, port=port)
        except IOError as e:
            logger.exception("unable to start the server instance on %s:%d",
                             host, port)
            if e.args[0] == errno.EADDRINUSE:
                raise MoulinetteError('server_already_running')
            raise MoulinetteError('error_see_log')

    # Routes handlers

    def doc(self, category=None):
        """
        Get API documentation for a category (all by default)

        Keyword argument:
            category -- Name of the category

        """
        if category is None:
            with open('%s/../doc/resources.json' % DATA_DIR) as f:
                return f.read()

        try:
            with open('%s/../doc/%s.json' % (DATA_DIR, category)) as f:
                return f.read()
        except IOError:
            return None<|MERGE_RESOLUTION|>--- conflicted
+++ resolved
@@ -528,29 +528,6 @@
         super(HTTPErrorResponse, self).__init__(output, 500)
 
 
-<<<<<<< HEAD
-def error_to_response(error):
-    """Convert a MoulinetteError to relevant HTTP response."""
-    if error.errno == errno.EPERM:
-        return HTTPForbiddenResponse(error.strerror)
-    elif error.errno == errno.EACCES:
-        return HTTPUnauthorizedResponse(error.strerror)
-    # Client-side error
-    elif error.errno in [errno.ENOENT, errno.ESRCH, errno.ENXIO, errno.EEXIST,
-                         errno.ENODEV, errno.EINVAL, errno.ENOPKG, errno.EDESTADDRREQ]:
-        return HTTPBadRequestResponse(error.strerror)
-    # Server-side error
-    elif error.errno in [errno.EIO, errno.EBUSY, errno.ENODATA, errno.EINTR,
-                         errno.ENETUNREACH]:
-        return HTTPErrorResponse(error.strerror)
-    else:
-        logger.debug('unknown relevant response for error [%s] %s',
-                     error.errno, error.strerror)
-        return HTTPErrorResponse(error.strerror)
-
-
-=======
->>>>>>> e6c41b10
 def format_for_response(content):
     """Format the resulted content of a request for the HTTP response."""
     if request.method == 'POST':
