--- conflicted
+++ resolved
@@ -400,25 +400,9 @@
 
         logger.debug("loading actions map")
 
-<<<<<<< HEAD
         actionsmap_yml_dir = os.path.dirname(actionsmap_yml)
         actionsmap_yml_file = os.path.basename(actionsmap_yml)
         actionsmap_yml_stat = os.stat(actionsmap_yml)
-=======
-        self.from_cache = False
-        # Iterate over actions map namespaces
-        for n in self.get_namespaces():
-            logger.debug("loading actions map namespace '%s'", n)
-
-            actionsmap_yml = "{}/actionsmap/{}.yml".format(DATA_DIR, n)
-            actionsmap_yml_stat = os.stat(actionsmap_yml)
-            actionsmap_pkl = "%s/actionsmap/%s-%d-%d.pkl" % (
-                CACHE_DIR,
-                n,
-                actionsmap_yml_stat.st_size,
-                actionsmap_yml_stat.st_mtime,
-            )
->>>>>>> c04aac6d
 
         actionsmap_pkl = f"{actionsmap_yml_dir}/.{actionsmap_yml_file}.{actionsmap_yml_stat.st_size}-{actionsmap_yml_stat.st_mtime}.pkl"
 
@@ -426,16 +410,8 @@
 
             logger.debug("generating cache for actions map")
 
-<<<<<<< HEAD
             # Read actions map from yaml file
             actionsmap = read_yaml(actionsmap_yml)
-=======
-                # Delete old cache files
-                for old_cache in glob.glob(
-                    "{}/actionsmap/{}-*.pkl".format(CACHE_DIR, n)
-                ):
-                    os.remove(old_cache)
->>>>>>> c04aac6d
 
             # Delete old cache files
             for old_cache in glob.glob(f"{actionsmap_yml_dir}/.{actionsmap_yml_file}.*.pkl"):
@@ -486,11 +462,7 @@
             auth_method = self.default_authentication
 
         # Load and initialize the authenticator module
-<<<<<<< HEAD
-        auth_module = "%s.authenticators.%s" % (self.namespace, auth_method)
-=======
-        auth_module = "{}.authenticators.{}".format(self.main_namespace, auth_method)
->>>>>>> c04aac6d
+        auth_module = f"{self.namespace}.authenticators.{auth_method}"
         logger.debug(f"Loading auth module {auth_module}")
         try:
             mod = import_module(auth_module)
@@ -609,37 +581,6 @@
                     stop = time()
                     logger.debug("action [%s] executed in %.3fs", log_id, stop - start)
 
-<<<<<<< HEAD
-=======
-    @staticmethod
-    def get_namespaces():
-        """
-        Retrieve available actions map namespaces
-
-        Returns:
-            A list of available namespaces
-
-        """
-        namespaces = []
-
-        DATA_DIR = env["DATA_DIR"]
-
-        # This var is ['*'] by default but could be set for example to
-        # ['yunohost', 'yml_*']
-        NAMESPACE_PATTERNS = env["NAMESPACES"].split()
-
-        # Look for all files that match the given patterns in the actionsmap dir
-        for namespace_pattern in NAMESPACE_PATTERNS:
-            namespaces.extend(
-                glob.glob("{}/actionsmap/{}.yml".format(DATA_DIR, namespace_pattern))
-            )
-
-        # Keep only the filenames with extension
-        namespaces = [os.path.basename(n)[:-4] for n in namespaces]
-
-        return namespaces
-
->>>>>>> c04aac6d
     # Private methods
 
     def _construct_parser(self, actionsmap, top_parser):
