--- conflicted
+++ resolved
@@ -209,13 +209,8 @@
 
         # Use temporarly utf-8 encoded value
         try:
-<<<<<<< HEAD
             v = str(arg_value, "utf-8")
-        except:
-=======
-            v = unicode(arg_value, "utf-8")
         except Exception:
->>>>>>> 1dac904e
             v = arg_value
 
         if v and not re.match(pattern, v or "", re.UNICODE):
