import os

import pytest
import pwd
import grp

from moulinette import m18n
from moulinette.core import MoulinetteError
from moulinette.utils.filesystem import (
    append_to_file,
    read_file,
    read_json,
    read_yaml,
    read_toml,
    read_ldif,
    rm,
    write_to_file,
    write_to_json,
    write_to_yaml,
    mkdir,
    chown,
    chmod,
)


def test_read_file(test_file):
    content = read_file(str(test_file))
    assert content == "foo\nbar\n"


def test_read_file_missing_file():
    bad_file = "doesnt-exist"

    with pytest.raises(MoulinetteError) as exception:
        read_file(bad_file)

    translation = m18n.g("file_not_exist", path=bad_file)
    expected_msg = translation.format(path=bad_file)
    assert expected_msg in str(exception)


def test_read_file_cannot_read_ioerror(test_file, mocker):
    error = "foobar"

<<<<<<< HEAD
    mocker.patch("builtins.open", side_effect=IOError(error))
=======
    mocker.patch("__builtin__.open", side_effect=IOError(error))
>>>>>>> d1ea1b60
    with pytest.raises(MoulinetteError) as exception:
        read_file(str(test_file))

    translation = m18n.g("cannot_open_file", file=str(test_file), error=error)
    expected_msg = translation.format(file=str(test_file), error=error)
    assert expected_msg in str(exception)


def test_read_file_cannot_read_exception(test_file, mocker):
    error = "foobar"

    mocker.patch("__builtin__.open", side_effect=Exception(error))
    with pytest.raises(MoulinetteError) as exception:
        read_file(str(test_file))

    translation = m18n.g("unknown_error_reading_file", file=str(test_file), error=error)
    expected_msg = translation.format(file=str(test_file), error=error)
    assert expected_msg in str(exception)


def test_read_json(test_json):
    content = read_json(str(test_json))
    assert "foo" in content.keys()
    assert content["foo"] == "bar"


def test_read_json_cannot_read(test_json, mocker):
    error = "foobar"

    mocker.patch("json.loads", side_effect=ValueError(error))
    with pytest.raises(MoulinetteError) as exception:
        read_json(str(test_json))

    translation = m18n.g("corrupted_json", ressource=str(test_json), error=error)
    expected_msg = translation.format(ressource=str(test_json), error=error)
    assert expected_msg in str(exception)


def test_read_yaml(test_yaml):
    content = read_yaml(str(test_yaml))
    assert "foo" in content.keys()
    assert content["foo"] == "bar"


def test_read_yaml_cannot_read(test_yaml, mocker):
    error = "foobar"

    mocker.patch("yaml.safe_load", side_effect=Exception(error))
    with pytest.raises(MoulinetteError) as exception:
        read_yaml(str(test_yaml))

    translation = m18n.g("corrupted_yaml", ressource=str(test_yaml), error=error)
    expected_msg = translation.format(ressource=str(test_yaml), error=error)
    assert expected_msg in str(exception)


def test_read_toml(test_toml):
    content = read_toml(str(test_toml))
    assert "foo" in content.keys()
    assert content["foo"] == "bar"


def test_read_toml_cannot_read(test_toml, mocker):
    error = "foobar"

    mocker.patch("toml.loads", side_effect=Exception(error))
    with pytest.raises(MoulinetteError) as exception:
        read_toml(str(test_toml))

    translation = m18n.g("corrupted_toml", ressource=str(test_toml), error=error)
    expected_msg = translation.format(ressource=str(test_toml), error=error)
    assert expected_msg in str(exception)


def test_read_ldif(test_ldif):
    dn, entry = read_ldif(str(test_ldif))[0]

    assert dn == "mail=alice@example.com"
    assert entry["mail"] == ["alice@example.com"]
    assert entry["objectclass"] == ["top", "person"]
    assert entry["cn"] == ["Alice Alison"]

    dn, entry = read_ldif(str(test_ldif), ["objectclass"])[0]

    assert dn == "mail=alice@example.com"
    assert entry["mail"] == ["alice@example.com"]
    assert "objectclass" not in entry
    assert entry["cn"] == ["Alice Alison"]


def test_read_ldif_cannot_ioerror(test_ldif, mocker):
    error = "foobar"

    mocker.patch("__builtin__.open", side_effect=IOError(error))
    with pytest.raises(MoulinetteError) as exception:
        read_ldif(str(test_ldif))

    translation = m18n.g("cannot_open_file", file=str(test_ldif), error=error)
    expected_msg = translation.format(file=str(test_ldif), error=error)
    assert expected_msg in str(exception)


def test_read_ldif_cannot_exception(test_ldif, mocker):
    error = "foobar"

    mocker.patch("__builtin__.open", side_effect=Exception(error))
    with pytest.raises(MoulinetteError) as exception:
        read_ldif(str(test_ldif))

    translation = m18n.g("unknown_error_reading_file", file=str(test_ldif), error=error)
    expected_msg = translation.format(file=str(test_ldif), error=error)
    assert expected_msg in str(exception)


def test_write_to_existing_file(test_file):
    write_to_file(str(test_file), "yolo\nswag")
    assert read_file(str(test_file)) == "yolo\nswag"


def test_write_to_new_file(tmp_path):
    new_file = tmp_path / "newfile.txt"

    write_to_file(str(new_file), "yolo\nswag")

    assert os.path.exists(str(new_file))
    assert read_file(str(new_file)) == "yolo\nswag"


def test_write_to_existing_file_bad_perms(test_file, mocker):
    error = "foobar"

<<<<<<< HEAD
    mocker.patch("builtins.open", side_effect=IOError(error))
=======
    mocker.patch("__builtin__.open", side_effect=IOError(error))
>>>>>>> d1ea1b60
    with pytest.raises(MoulinetteError) as exception:
        write_to_file(str(test_file), "yolo\nswag")

    translation = m18n.g("cannot_write_file", file=str(test_file), error=error)
    expected_msg = translation.format(file=str(test_file), error=error)
    assert expected_msg in str(exception)


def test_write_to_file_exception(test_file, mocker):
    error = "foobar"

    mocker.patch("__builtin__.open", side_effect=Exception(error))
    with pytest.raises(MoulinetteError) as exception:
        write_to_file(str(test_file), "yolo\nswag")

    translation = m18n.g("error_writing_file", file=str(test_file), error=error)
    expected_msg = translation.format(file=str(test_file), error=error)
    assert expected_msg in str(exception)


def test_write_cannot_write_folder(tmp_path):
    with pytest.raises(AssertionError):
        write_to_file(str(tmp_path), "yolo\nswag")


def test_write_cannot_write_to_non_existant_folder():
    with pytest.raises(AssertionError):
        write_to_file("/toto/test", "yolo\nswag")


def test_write_to_file_with_a_list(test_file):
    write_to_file(str(test_file), ["yolo", "swag"])
    assert read_file(str(test_file)) == "yolo\nswag"


def test_append_to_existing_file(test_file):
    append_to_file(str(test_file), "yolo\nswag")
    assert read_file(str(test_file)) == "foo\nbar\nyolo\nswag"


def test_append_to_new_file(tmp_path):
    new_file = tmp_path / "newfile.txt"

    append_to_file(str(new_file), "yolo\nswag")

    assert os.path.exists(str(new_file))
    assert read_file(str(new_file)) == "yolo\nswag"


def test_write_dict_to_json(tmp_path):
    new_file = tmp_path / "newfile.json"

    dummy_dict = {"foo": 42, "bar": ["a", "b", "c"]}
    write_to_json(str(new_file), dummy_dict)
    _json = read_json(str(new_file))

    assert "foo" in _json.keys()
    assert "bar" in _json.keys()

    assert _json["foo"] == 42
    assert _json["bar"] == ["a", "b", "c"]


def test_write_json_to_existing_file_bad_perms(test_file, mocker):
    error = "foobar"

    dummy_dict = {"foo": 42, "bar": ["a", "b", "c"]}

    mocker.patch("__builtin__.open", side_effect=IOError(error))
    with pytest.raises(MoulinetteError) as exception:
        write_to_json(str(test_file), dummy_dict)

    translation = m18n.g("cannot_write_file", file=str(test_file), error=error)
    expected_msg = translation.format(file=str(test_file), error=error)
    assert expected_msg in str(exception)


def test_write_json_to_file_exception(test_file, mocker):
    error = "foobar"

    dummy_dict = {"foo": 42, "bar": ["a", "b", "c"]}

    mocker.patch("__builtin__.open", side_effect=Exception(error))
    with pytest.raises(MoulinetteError) as exception:
        write_to_json(str(test_file), dummy_dict)

    translation = m18n.g("error_writing_file", file=str(test_file), error=error)
    expected_msg = translation.format(file=str(test_file), error=error)
    assert expected_msg in str(exception)


def text_write_list_to_json(tmp_path):
    new_file = tmp_path / "newfile.json"

    dummy_list = ["foo", "bar", "baz"]
    write_to_json(str(new_file), dummy_list)

    _json = read_json(str(new_file))
    assert _json == ["foo", "bar", "baz"]


def test_write_to_json_bad_perms(test_json, mocker):
    error = "foobar"

<<<<<<< HEAD
    mocker.patch("builtins.open", side_effect=IOError(error))
=======
    mocker.patch("__builtin__.open", side_effect=IOError(error))
>>>>>>> d1ea1b60
    with pytest.raises(MoulinetteError) as exception:
        write_to_json(str(test_json), {"a": 1})

    translation = m18n.g("cannot_write_file", file=str(test_json), error=error)
    expected_msg = translation.format(file=str(test_json), error=error)
    assert expected_msg in str(exception)


def test_write_json_cannot_write_to_non_existant_folder():
    with pytest.raises(AssertionError):
        write_to_json("/toto/test.json", ["a", "b"])


def test_write_dict_to_yaml(tmp_path):
    new_file = tmp_path / "newfile.yaml"

    dummy_dict = {"foo": 42, "bar": ["a", "b", "c"]}
    write_to_yaml(str(new_file), dummy_dict)
    _yaml = read_yaml(str(new_file))

    assert "foo" in _yaml.keys()
    assert "bar" in _yaml.keys()

    assert _yaml["foo"] == 42
    assert _yaml["bar"] == ["a", "b", "c"]


def test_write_yaml_to_existing_file_bad_perms(test_file, mocker):
    error = "foobar"

    dummy_dict = {"foo": 42, "bar": ["a", "b", "c"]}

    mocker.patch("__builtin__.open", side_effect=IOError(error))
    with pytest.raises(MoulinetteError) as exception:
        write_to_yaml(str(test_file), dummy_dict)

    translation = m18n.g("cannot_write_file", file=str(test_file), error=error)
    expected_msg = translation.format(file=str(test_file), error=error)
    assert expected_msg in str(exception)


def test_write_yaml_to_file_exception(test_file, mocker):
    error = "foobar"

    dummy_dict = {"foo": 42, "bar": ["a", "b", "c"]}

    mocker.patch("__builtin__.open", side_effect=Exception(error))
    with pytest.raises(MoulinetteError) as exception:
        write_to_yaml(str(test_file), dummy_dict)

    translation = m18n.g("error_writing_file", file=str(test_file), error=error)
    expected_msg = translation.format(file=str(test_file), error=error)
    assert expected_msg in str(exception)


def text_write_list_to_yaml(tmp_path):
    new_file = tmp_path / "newfile.yaml"

    dummy_list = ["foo", "bar", "baz"]
    write_to_yaml(str(new_file), dummy_list)

    _yaml = read_yaml(str(new_file))
    assert _yaml == ["foo", "bar", "baz"]


def test_write_to_yaml_bad_perms(test_yaml, mocker):
    error = "foobar"

    mocker.patch("__builtin__.open", side_effect=IOError(error))
    with pytest.raises(MoulinetteError) as exception:
        write_to_yaml(str(test_yaml), {"a": 1})

    translation = m18n.g("cannot_write_file", file=str(test_yaml), error=error)
    expected_msg = translation.format(file=str(test_yaml), error=error)
    assert expected_msg in str(exception)


def test_write_yaml_cannot_write_to_non_existant_folder():
    with pytest.raises(AssertionError):
        write_to_yaml("/toto/test.yaml", ["a", "b"])


def test_mkdir(tmp_path):
    new_path = tmp_path / "new_folder"
    mkdir(str(new_path))

    assert os.path.isdir(str(new_path))
    assert oct(os.stat(str(new_path)).st_mode & 0o777) == oct(0o777)


def test_mkdir_with_permission(tmp_path, mocker):
    new_path = tmp_path / "new_folder"
    permission = 0o700
    mkdir(str(new_path), mode=permission)

    assert os.path.isdir(str(new_path))
    assert oct(os.stat(str(new_path)).st_mode & 0o777) == oct(permission)

    new_path = tmp_path / "new_parent2" / "new_folder"

    with pytest.raises(OSError):
        mkdir(str(new_path), parents=True, mode=0o000)


def test_mkdir_with_parent(tmp_path):
    new_path = tmp_path / "new_folder"
    mkdir(str(new_path) + "/", parents=True)

    assert os.path.isdir(str(new_path))

    new_path = tmp_path / "new_parent" / "new_folder"
    mkdir(str(new_path), parents=True)

    assert os.path.isdir(str(new_path))


def test_mkdir_existing_folder(tmp_path):
    new_path = tmp_path / "new_folder"
    os.makedirs(str(new_path))
    with pytest.raises(OSError):
        mkdir(str(new_path))


def test_chown(test_file):
    with pytest.raises(ValueError):
        chown(str(test_file))

    current_uid = os.getuid()
    current_gid = os.getgid()
    chown(str(test_file), current_uid, current_gid)

    assert os.stat(str(test_file)).st_uid == current_uid
    assert os.stat(str(test_file)).st_gid == current_gid

    current_gid = os.getgid()
    chown(str(test_file), uid=None, gid=current_gid)

    assert os.stat(str(test_file)).st_gid == current_gid

    current_uid = pwd.getpwuid(os.getuid())[0]
    current_gid = grp.getgrgid(os.getgid())[0]
    chown(str(test_file), current_uid, current_gid)

    assert os.stat(str(test_file)).st_uid == os.getuid()
    assert os.stat(str(test_file)).st_gid == os.getgid()

    fake_user = "nousrlol"
    with pytest.raises(MoulinetteError) as exception:
        chown(str(test_file), fake_user)

    translation = m18n.g("unknown_user", user=fake_user)
    expected_msg = translation.format(user=fake_user)
    assert expected_msg in str(exception)

    fake_grp = "nogrplol"
    with pytest.raises(MoulinetteError) as exception:
        chown(str(test_file), gid=fake_grp)

    translation = m18n.g("unknown_group", group=fake_grp)
    expected_msg = translation.format(group=fake_grp)
    assert expected_msg in str(exception)


def test_chown_recursive(test_file):
    current_uid = os.getuid()
    dirname = os.path.dirname(str(test_file))
    mkdir(os.path.join(dirname, "new_dir"))
    chown(str(dirname), current_uid, recursive=True)

    assert os.stat(str(dirname)).st_uid == current_uid


def test_chown_exception(test_file, mocker):
    error = "foobar"

    mocker.patch("os.chown", side_effect=Exception(error))
    with pytest.raises(MoulinetteError) as exception:
        chown(str(test_file), 1)

    translation = m18n.g(
        "error_changing_file_permissions", path=test_file, error=str(error)
    )
    expected_msg = translation.format(path=test_file, error=str(error))
    assert expected_msg in str(exception)


def test_chmod(test_file):
    permission = 0o723
    chmod(str(test_file), permission)

    assert oct(os.stat(str(test_file)).st_mode & 0o777) == oct(permission)

    dirname = os.path.dirname(str(test_file))
    permission = 0o722
    chmod(str(dirname), permission, recursive=True)

    assert oct(os.stat(str(test_file)).st_mode & 0o777) == oct(permission)
    assert oct(os.stat(dirname).st_mode & 0o777) == oct(permission)


def test_chmod_recursive(test_file):
    dirname = os.path.dirname(str(test_file))
    mkdir(os.path.join(dirname, "new_dir"))
    permission = 0o721
    fpermission = 0o720
    chmod(str(dirname), permission, fmode=fpermission, recursive=True)

    assert oct(os.stat(str(test_file)).st_mode & 0o777) == oct(fpermission)
    assert oct(os.stat(dirname).st_mode & 0o777) == oct(permission)


def test_chmod_exception(test_file, mocker):
    error = "foobar"

    mocker.patch("os.chmod", side_effect=Exception(error))
    with pytest.raises(MoulinetteError) as exception:
        chmod(str(test_file), 0o000)

    translation = m18n.g(
        "error_changing_file_permissions", path=test_file, error=str(error)
    )
    expected_msg = translation.format(path=test_file, error=str(error))
    assert expected_msg in str(exception)


def test_remove_file(test_file):
    assert os.path.exists(str(test_file))
    rm(str(test_file))
    assert not os.path.exists(str(test_file))


def test_remove_file_bad_perms(test_file, mocker):
    error = "foobar"

    mocker.patch("os.remove", side_effect=OSError(error))
    with pytest.raises(MoulinetteError) as exception:
        rm(str(test_file))

    translation = m18n.g("error_removing", path=str(test_file), error=error)
    expected_msg = translation.format(path=str(test_file), error=error)
    assert expected_msg in str(exception)


def test_remove_directory(tmp_path):
    test_dir = tmp_path / "foo"
    test_dir.mkdir()

    assert os.path.exists(str(test_dir))
    rm(str(test_dir), recursive=True)
    assert not os.path.exists(str(test_dir))<|MERGE_RESOLUTION|>--- conflicted
+++ resolved
@@ -42,11 +42,7 @@
 def test_read_file_cannot_read_ioerror(test_file, mocker):
     error = "foobar"
 
-<<<<<<< HEAD
     mocker.patch("builtins.open", side_effect=IOError(error))
-=======
-    mocker.patch("__builtin__.open", side_effect=IOError(error))
->>>>>>> d1ea1b60
     with pytest.raises(MoulinetteError) as exception:
         read_file(str(test_file))
 
@@ -178,11 +174,7 @@
 def test_write_to_existing_file_bad_perms(test_file, mocker):
     error = "foobar"
 
-<<<<<<< HEAD
     mocker.patch("builtins.open", side_effect=IOError(error))
-=======
-    mocker.patch("__builtin__.open", side_effect=IOError(error))
->>>>>>> d1ea1b60
     with pytest.raises(MoulinetteError) as exception:
         write_to_file(str(test_file), "yolo\nswag")
 
@@ -287,11 +279,7 @@
 def test_write_to_json_bad_perms(test_json, mocker):
     error = "foobar"
 
-<<<<<<< HEAD
     mocker.patch("builtins.open", side_effect=IOError(error))
-=======
-    mocker.patch("__builtin__.open", side_effect=IOError(error))
->>>>>>> d1ea1b60
     with pytest.raises(MoulinetteError) as exception:
         write_to_json(str(test_json), {"a": 1})
 
