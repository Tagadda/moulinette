--- conflicted
+++ resolved
@@ -128,13 +128,9 @@
     except YunoHostError, error:
         display_error(error)
         return error.code
-<<<<<<< HEAD
     else: 
         if result is None:
             result = { 'Notice' : 'No result returned' }
-=======
-    else:
->>>>>>> 0778a841
         if os.isatty(1):
             pretty_print_dict(result)
         else:
