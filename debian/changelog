<<<<<<< HEAD
moulinette (3.7.1.1) stable; urgency=low

  - [fix] Report actual errors when some LDAP operation fails to ease
  debugging
 
 -- Alexandre Aubin <alex.aubin@mailoo.org>  Fri, 17 Apr 2020 17:00:00  +0000
=======
moulinette (3.8.1) testing; urgency=low

  - [fix] Misc technical ux/debugging fixes (#242, #243, #244, 840f27d2)
  - [fix] try to autorestart ldap when the server is down (#247)
  - [i18n] Translations updated for Dutch, Esperanto, French, German, Nepali, Polish

  Thanks to all contributors <3 ! (amirale qt, Bram, É. Gaspar, Kay0u, M. Döring, Zeik0s)

 -- Alexandre Aubin <alex.aubin@mailoo.org>  Sat, 09 May 2020 21:09:35 +0200

moulinette (3.8.0) testing; urgency=low

  # Major stuff

  - Simplify auth mechanism (#216)
  - Add more tests (#230)
  - Use Black in Moulinette (#220, 6f5daa0, 54b8cab)

  # Minor technical stuff

  - [fix] Don't display comment if argument is already set (#226)
  - Don't miserably crash if async running can't read incoming message (06d8c48)
  - Report the actual error when ldap fails (628ffc9)

  # i18n

  - Improve translations for Swedish, Dutch, Italian, Russian, Polish, Portuguese, Catalan, Spanish, Occitan, Nepali, Esperanto, Basque, Chinese (Simplified), Arabic, German, Hungarian, Greek, Turkish, Bengali (Bangladesh)

  Thanks to all contributors ! (Aleks, Bram, ButterflyOfFire, Filip B., Jeroen F., Josué T., Kay0u, Quentí, Yifei D., amirale qt, decentral1se, Elie G., frju365, Romain R., xaloc33)

 -- Kay0u <pierre@kayou.io>  Thu, 09 Apr 2020 20:29:48 +0000
>>>>>>> 9c8ddee0

moulinette (3.7.1) stable; urgency=low

  - [enh] Lazy loading pytz for performances

 -- Alexandre Aubin <alex.aubin@mailoo.org>  Thu, 9 Apr 2020 14:55:00  +0000

moulinette (3.7.0.2) stable; urgency=low

  Bumping version number for stable release

 -- Kay0u <pierre@kayou.io>  Thu, 26 Mar 2020 22:03:23 +0000

moulinette (3.7.0.1) testing; urgency=low

  - [fix] Slapd may crash if we try to update the LDAP with no change (moulinette#231)

  Thanks to all contributors (Josue) <3 !

 -- Kay0u <pierre@kayou.io>  Sun, 15 Mar 2020 16:09:25 +0000

moulinette (3.7.0) testing; urgency=low

  # ~ Major stuff

  - [enh] Add group and permission mechanism (#189)
  - [mod] Be able to customize prompt colors (808f620)
  - [enh] Support app manifests in toml (#204, 55515cb)
  - [enh] Quite a lot of messages improvements, string cleaning, language rework... (599bec3, #208, #213, b7d415d, a8966b8, fdf9a71, d895ae3, bdf0a1c)
  - [i18n] Improved translations for Catalan, Occitan, French, Arabic, Spanish, German, Norwegian Bokmål

  # Smaller or pretty technical fix/enh

  - [enh] Preparations for moulinette Python3 migration (Tox, Pytest and unit tests) (#203, #206, #207, #210, #211 #212, 2403ee1,  69b0d49, 49c749c, 2c84ee1, cef72f7)
  - [enh] Add a write_to_yaml utility similar to write_to_json (2e2e627)
  - [enh] Warn the user about long locks (#205)
  - [mod] Tweak stuff about setuptools and moulinette deps? (b739f27, da00fc9, d8cbbb0)
  - [fix] Misc micro bugfixes or improvements (83d9e77)
  - [doc] Fix doc building + add doc build tests with Tox (f1ac5b8, df7d478, 74c8f79, bcf92c7, af2c80c, d52a574, 307f660, dced104, ed3823b)
  - [enh] READMEs improvements (1541b74, ad1eeef)

  Thanks to all contributors <3 ! (accross all repo: Yunohost, Moulinette, SSOwat, Yunohost-admin) : advocatux, Aksel K., Aleks, Allan N., amirale qt, Armin P., Bram, ButterflyOfFire, Carles S. A., chema o. r., decentral1se, Emmanuel V., Etienne M., Filip B., Geoff M., htsr, Jibec, Josué, Julien J., Kayou, liberodark, ljf, lucaskev, Lukas D., madtibo, Martin D., Mélanie C., nr 458 h, pitfd, ppr, Quentí, sidddy, troll, tufek yamero, xaloc33, yalh76

 -- Alexandre Aubin <alex.aubin@mailoo.org>  Thu, 31 Oct 2019 18:40:00  +0000

moulinette (3.6.4.1) stable; urgency=low

  - [fix] Catch all exceptions in read_yaml helper

 -- Alexandre Aubin <alex.aubin@mailoo.org>  Mon, 06 Aug 2019 18:40:00  +0000

moulinette (3.6.4) stable; urgency=low

  Bumping version number for stable release

 -- Alexandre Aubin <alex.aubin@mailoo.org>  Tue, 04 Jul 2019 23:30:00  +0000

moulinette (3.6.1) testing; urgency=low

  - [enh] Add LDIF parsing utility (#201)

  Thanks to all contributors <3 ! (Josué)

 -- Alexandre Aubin <alex.aubin@mailoo.org>  Tue, 04 Jun 2019 13:20:00  +0000

moulinette (3.6.0) testing; urgency=low

  - [enh] Allow to use SASL authentication for LDAP (by root user) (#183)
  - [i18n] Improve translation for Spanish

  Thanks to all contributors (Josue, advocatux) <3 !

 -- Alexandre Aubin <alex.aubin@mailoo.org>  Wed, 22 May 2019 19:45:00 +0000

moulinette (3.5.2) stable; urgency=low

  - Release as stable !
  - [fix] Do not miserably crash if the lock does not exist when attempting to release it
  - [i18n] Update translation for Arabic, Italian

  Thanks to all contributors (Aleks, BoF, silkevicious) <3 !

 -- Alexandre Aubin <alex.aubin@mailoo.org>  Wed, 10 Apr 2019 02:14:00 +0000

moulinette (3.5.1) testing; urgency=low

  * [fix] Fix case where stdinfo is not provided in call_async_output (0a300e5)
  * [i18n] Improve translation for Greek, Hungarian, Polish, Swedish, French, Catalan, Occitan

  Thanks to all contributors (Aleks, ariasuni, Quenti, ppr, Xaloc) <3 !

 -- Alexandre Aubin <alex.aubin@mailoo.org>  Wed, 03 Apr 2019 02:25:00 +0000

moulinette (3.5.0) testing; urgency=low

  * [i18n] Improve Russian and Chinese (Mandarin) translations

  Contributors : n3uz, Алексей 

 -- Alexandre Aubin <alex.aubin@mailoo.org>  Wed, 13 Mar 2019 17:20:00 +0000

moulinette (3.4.2) stable; urgency=low

  * [i18n] Improve Basque translation

  Thanks to all contributors (A. Garaialde) <3 !

 -- Alexandre Aubin <alex.aubin@mailoo.org>  Tue, 29 Jan 2019 16:50:00 +0000

moulinette (3.4.1) testing; urgency=low

  * [i18n] Improve Chinese(Mandarin) translation
  * [i18n] Misc orthotypograhy

  Thanks to all contributors (Jibec, aleiyer) <3 !

 -- Alexandre Aubin <alex.aubin@mailoo.org>  Thu, 17 Jan 2019 21:50:00 +0000

moulinette (3.4.0) testing; urgency=low

  * [fix] Code cleaning with autopep8 (#187)
  * [fix] Automatically reconnect LDAP authenticator when slapd restarts (#185)
  * [enh] Display date as system timezone (#184)
  * [mod] Make sure `gpg.encrypt` actually does something (#182)
  * [mod] Add possiblity to get attribute name of conflict in LDAP (#181)
  * [enh] Simplify moulinette error management (#180)
  * [mod] Remove Access-Control-Allow-Origin (#174)
  * [enh] Protect against CSRF (#171)
  * [i18n] Improve Spanish translation

  Thanks to all contributors (Aleks, randomstuff, irina11y, Josue, gdayon, ljf) <3 !

 -- Alexandre Aubin <alex.aubin@mailoo.org>  Thu, 20 Dec 2018 21:53:00 +0000

moulinette (3.3.1) stable; urgency=low

  * [fix] 'force' semantics in 'utils.filesystem.mkdir' (#177)
  * [mod] Adjust coding style and tidy up unused imports (#178)
  * [i18n] Improve French translation

  Thanks to all contributors (airwoodix, Jibec) <3 !

 -- Alexandre Aubin <alex.aubin@mailoo.org>  Fri, 23 Nov 2018 15:00:00 +0000

moulinette (3.3.0) testing; urgency=low

  * [fix] Remove unappropriate 'whoami' ldap warning (#173)
  * [enh] Allow to add comments to describe parameters when they are asked (#175)
  * [i18n] Add Italian translations

  Thanks to all contributors (ljf, Aleks, silkevicious) <3 !

 -- Alexandre Aubin <alex.aubin@mailoo.org>  Tue, 08 Nov 2018 17:30:00 +0000

moulinette (3.2.0) stable; urgency=low

   * Update translations for Catalan and Turkish

  Thanks to all contributors : Xaloc, BoF <3 !

 -- Alexandre Aubin <alex.aubin@mailoo.org>  Tue, 11 Sep 2018 17:15:00 +0000

moulinette (3.2.0~testing1) testing; urgency=low

  * Add optional stdinfo communication channel when running commands (#155)

 -- Alexandre Aubin <alex.aubin@mailoo.org>  Thu, 23 Aug 2018 22:07:00 +0000

moulinette (3.1.0) stable; urgency=low

  * Fix datetime output formats (#163)
  * Add the missing Info: prefix for info messages
  * Rework a bit the way we handle async outputs (#166)
  * Don't crash the moulinette if we fail to format a string (#168)

  Thanks to all contributors : ljf, Bram, Aleks !

 -- Alexandre Aubin <alex.aubin@mailoo.org>  Wed, 15 Aug 2018 21:44:00 +0000

moulinette (3.0.0) stable; urgency=low

  Merging with Jessie's branches
  Releasing as stable

 -- Alexandre Aubin <alex.aubin@mailoo.org>  Sun, 17 Jun 2018 03:46:00 +0000

moulinette (3.0.0~beta1.1) testing; urgency=low

  Merging with Jessie's branches

 -- Alexandre Aubin <alex.aubin@mailoo.org>  Mon, 28 May 2018 02:55:00 +0000

moulinette (3.0.0~beta1) testing; urgency=low

  Beta release for Stretch

 -- Alexandre Aubin <alex.aubin@mailoo.org>  Thu, 03 May 2018 03:04:45 +0000

moulinette (2.7.14) stable; urgency=low

  * Improve French, Occitan, Portuguese, Arabic translations
  * Release as stable

 -- Alexandre Aubin <alex.aubin@mailoo.org>  Sun, 17 Jun 2018 01:42:12 +0000

moulinette (2.7.13) testing; urgency=low

  * [i18n] Improve translations for Portugueuse, Occitan
  * [enh] Add read_yaml util (#161)

  Contributors : Bram, by0ne, Quent-in

 -- Alexandre Aubin <alex.aubin@mailoo.org>  Mon, 28 May 2018 02:55:00 +0000

moulinette (2.7.12) stable; urgency=low

  * Bumping version number for stable release

 -- Alexandre Aubin <alex.aubin@mailoo.org>  Sun, 06 May 2018 16:57:18 +0000

moulinette (2.7.11) testing; urgency=low

  * [i18n] Improve translations for Arabic, Dutch, French, Occitan, Spanish
  * [enh] Improve performances by lazy-loading some imports
  * [enh] Log time needed to load a python module for an action
  * [fix] Avoid cases where get_cookie returns None
  * [mod] Improve exception logging in ldap stuff

  Thanks to all contributors (pitchum, Bram, ButteflyOfFire, J. Keerl, Matthieu, Jibec, David B, Quenti, bjarkan) <3 !

 -- Alexandre Aubin <alex.aubin@mailoo.org>  Tue, 01 May 2018 23:33:59 +0000

moulinette (2.7.7) stable; urgency=low

  (Bumping version for stable release)

 -- Alexandre Aubin <alex.aubin@mailoo.org>  Thu, 18 Jan 2018 17:41:43 -0500

moulinette (2.7.6) testing; urgency=low

  * [fix] Indicate where those damn logs files are
  * [i18n] Improve Spanish and French translations

  Thanks to all contributors (Bram, Jibec, David B.) ! <3

 -- Alexandre Aubin <alex.aubin@mailoo.org>  Tue, 16 Jan 2018 17:12:19 -0500

moulinette (2.7.5) stable; urgency=low

  (Bumping version for stable release)

 -- Alexandre Aubin <alex.aubin@mailoo.org>  Sat, 02 Dec 2017 12:26:43 -0500

moulinette (2.7.3) testing; urgency=low

  * Optional expected status code for download_text/json (#153)
  * Allow to give lock to multiple processes (#154)

 -- Alexandre Aubin <alex.aubin@mailoo.org>  Thu, 12 Oct 2017 16:09:27 -0400

moulinette (2.7.2) stable; urgency=low

  * Revert hack for buildchain, found a proper solution
  * Release as stable

 -- Alexandre Aubin <alex.aubin@mailoo.org>  Tue, 22 Aug 2017 20:49:11 -0400

moulinette (2.7.1.1) testing; urgency=low

  [ Laurent Peuch ]
  * [fix] bad hack to handle the limitation of our buildchain

 -- Laurent Peuch <cortex@worlddomination.be>  Sun, 20 Aug 2017 01:49:49 +0000

moulinette (2.7.1) testing; urgency=low

  ## Security
  * [fix] auto upgrade admin password to sha-512 on login (Laurent Peuch)

  ## Lock management
  * [enh] Check if parent already has lock (Alexandre Aubin)

  ## Translation
  * [i18n] Translated using Weblate (French) (remy cabaret, Jean-Baptiste Holcroft )
  * [i18n] Translated using Weblate (Esperanto) (MCMic)

  Thanks to all contributors (Bram, Aleks, R., remy cabaret, Jean-Baptiste Holcroft, MCMic) ! <3

 -- Laurent Peuch <cortex@worlddomination.be>  Sat, 19 Aug 2017 22:58:11 +0000

moulinette (2.7.0) testing; urgency=low

  * [enh] More helpers for common IO operations (#141)
  * [fix] Correctly handle error 500 (#142)
  * [enh] Support subcategories (#143)
  * [enh] Make some part of the code more readable (#144)
  * [enh] Remove black magic related to m18n and other things (#145)
  * [enh] Show description of command in --help (#148)
  * [i18n] Update French translation (#149)

Thanks to all contributors (Bram, Aleks, R. Cabaret) ! <3

 -- Alexandre Aubin <alex.aubin@mailoo.org>  Mon, 07 Aug 2017 13:04:21 -0400

moulinette (2.6.1) stable; urgency=low

  * [fix] Recursive mkdir was broken

 -- ljf <ljf+yunohost@grimaud.me>  Wed, 21 Jun 2017 17:53:31 -0400

moulinette (2.6.0) testing; urgency=low

  # Improvements / fixes

  * [fix] Use ordered dict for the actionmap cache (#136)
  * [fix] Show positional arguments first in --help / usage (#138)
  * Update translations for Portuguese, German, Dutch 

Thanks to all contributors and translators ! (Trollken, frju, Fabien Gruber, Jeroen Keerl, Aleks)

 -- Alexandre Aubin <alex.aubin@mailoo.org>  Mon, 24 Apr 2017 12:44:23 -0400

moulinette (2.5.3) testing; urgency=low

  [ ljf ]
  * [fix] Recursive chmod was broken
  * [fix] Pep8

 -- opi <opi@zeropi.net>  Mon, 20 Feb 2017 16:41:26 +0100

moulinette (2.5.2) stable; urgency=low

  [ Laurent Peuch ]
  * [mod] autopep8
  * [enh] add pep8 travis check
  * [mod] continue with pep8
  * [fix] other modules were depending on "import *", urgh.
  * [fix] don't circumway logging module
  * [fix] log module was redifining constants thus breaking import
  * [fix] hotfix for very obvious bug
  * [fix] hotfix another bug related to the logging/log conflict

  [ ljf ]
  * [fix] Unused import in process is reference and used by yunohost script

  [ opi ]
  * [enh][love] Add CONTRIBUTORS.md

  [ Moul ]
  * [enh] readme: add translation badge status.

 -- opi <opi@zeropi.net>  Thu, 02 Feb 2017 11:05:51 +0100

moulinette (2.5.1) testing; urgency=low

  Random broken apps installation:
  * [enh] don't timeout by default on cli

  Other fixes:
  * [fix] syntax error in python would avoid catching excepted exception
  * [fix] forgot to add self to method signature
  * [fix] edgy bug on slow hardware, especially on our (futur) CI

  Translations:
  * Hindi by Anmol

  Thanks to all contributors: Anmol, Bram, Moul

 -- Laurent Peuch <cortex@worlddomination.be>  Fri, 16 Dec 2016 01:06:19 +0100

moulinette (2.5.0) testing; urgency=low

  * [enh] automatically regenerate cache if actionmap.yml is modified
  * [enh] add empty file for hindie to enable it in weblate
  * [i18n] Translated using Weblate (Dutch)
  * [i18n] Translated using Weblate (English)
  * [i18n] Translated using Weblate (French)
  * [i18n] Translated using Weblate (German)
  * [i18n] Translated using Weblate (Portuguese)
  * [i18n] Translated using Weblate (Spanish)

  Contributors: Bram, ljf, opi

 -- opi <opi@zeropi.net>  Thu, 01 Dec 2016 21:12:09 +0100

moulinette (2.4.0.1) stable; urgency=low

  [ Jérôme Lebleu ]
  * [enh] Catch unknown uid/gid in utils.filesystem.chown

  [ frju ]
  * [i18n] Translated using Weblate (Portuguese)

  [ Bob ]
  * [i18n] Translated using Weblate (French)

  [ Juanu ]
  * [i18n] Translated using Weblate (Spanish)
  * [i18n] Translated using Weblate (Spanish)

  [ Jérôme Lebleu ]
  * [i18n] Translated using Weblate (French)

 -- Jérôme Lebleu <jerome@maroufle.fr>  Sat, 28 May 2016 22:14:41 +0200

moulinette (2.4.0) stable; urgency=low

  * New stable release from testing.

 -- Jérôme Lebleu <jerome@maroufle.fr>  Sun, 08 May 2016 00:53:09 +0200

moulinette (2.3.5.1) testing; urgency=low

  * [ref] Rename 'deprecated' action argument to 'deprecated_alias'
  * [enh] Allow to define deprecated action
  * [i18n] Translated using Weblate (French)

 -- Jérôme Lebleu <jerome@maroufle.fr>  Tue, 26 Apr 2016 17:25:02 +0200

moulinette (2.3.5) testing; urgency=low

  [ davidba123 ]
  * [i18n] Translated using Weblate (German)

  [ Felix Bartels ]
  * [i18n] Translated using Weblate (German)

  [ Jean-Baptiste ]
  * [i18n] Translated using Weblate (French)

  [ Jérôme Lebleu ]
  * [enh] Allow to define deprecated action names
  * [enh] Check for stale lock file
  * [enh] Allow to not output result from the cli
  * [enh] Sort result when pretty printing result from the cli
  * [fix] Create parents directories with proper permissions in mkdir util
  * [fix] Set authenticate handler if password is given (bugfix #228)
  * [i18n] Use named variables in translations
  * [i18n] Translated using Weblate

  [ Laurent Peuch ]
  * [mod] make cli color endling more usable and DRY

  [ Marvin Gärtner ]
  * [i18n] Translated using Weblate (German)

  [ retmarut ]
  * [i18n] Translated using Weblate (Dutch)

 -- Jérôme Lebleu <jerome@maroufle.fr>  Sat, 16 Apr 2016 20:12:19 +0200

moulinette (2.3.4) testing; urgency=low

  * [enh] Allow to pass the password as argument in the cli
  * [fix] Use given namespace in cli/api helpers for logging
  * [fix] Log exception too if a key cannot be translated
  * [i18n] Update translations from Transifex belatedly

 -- Jérôme Lebleu <jerome@maroufle.fr>  Thu, 24 Dec 2015 11:00:37 +0100

moulinette (2.3.3) testing; urgency=low

  * [enh] Enhance stream utils with callback and use it in call_async_output

 -- Jérôme Lebleu <jerome.lebleu@mailoo.org>  Tue, 17 Nov 2015 11:06:13 +0100

moulinette (2.3.2) testing; urgency=low

  * [fix] Update call_async_output to make use of start_async_file_reading

 -- Jérôme Lebleu <jerome.lebleu@mailoo.org>  Sun, 15 Nov 2015 13:59:20 +0100

moulinette (2.3.1) testing; urgency=low

  * [ref] Use a new asynchronous file reader helper
  * [enh] Provide new logging facilities to get rid of msignals.display
  * [enh] Use logger in cli helper when MoulinetteError is raised
  * [enh] Allow to define global abstract arguments in the cli
  * [enh] Replace print_* arguments by output_as in the cli
  * [enh] Add auto-completion support in the cli
  * [enh] Implement logging handler and queues for the API
  * [enh] Catch exceptions and return code in api function helper
  * [enh] Output to stderr if level >= WARNING in TTYHandler
  * [enh] Allow to use a formatter and improve tty check in TTYHandler
  * [fix] Update debhelper build depends and standard version
  * [fix] Correct global object name
  * [fix] Add current action id instead of logger's one
  * [i18n] Add some basic strings

 -- Jérôme Lebleu <jerome.lebleu@mailoo.org>  Sun, 15 Nov 2015 00:14:41 +0100

moulinette (2.3.0) testing; urgency=low

  * [i18n] Update translations from Transifex
  * [enh] Allow to print output in a script-usable way for the cli
  * [fix] Remove unneeded debian/install file
  * [enh] Add a filesystem utils closed to some coreutils commands
  * [enh] Add a chmod function in utils.filesystem
  * [fix] Prevent malformed translation issue

 -- Jérôme Lebleu <jerome.lebleu@mailoo.org>  Mon, 02 Nov 2015 22:44:28 +0100

moulinette (2.2.1.1) stable; urgency=low

  * [fix] Missing os import

 -- Jérôme Lebleu <jerome.lebleu@mailoo.org>  Sat, 18 Jul 2015 17:14:07 +0200

moulinette (2.2.1) stable; urgency=low

  * [enh] Add a new callback action and start to normalize parsing
  * [ref] Move random_ascii to text utils
  * [fix] Properly disconnect from LDAP

 -- Jérôme Lebleu <jerome.lebleu@mailoo.org>  Sat, 18 Jul 2015 16:30:58 +0200

moulinette (2.2.0) stable; urgency=low

  * Bumping version to 2.2.0

 -- kload <kload@kload.fr>  Fri, 08 May 2015 20:10:39 +0000

moulinette (2.1.2) testing; urgency=low

  [ Jérôme Lebleu ]
  * [fix] Do not create directories from setup.py
  * [i18n] Update translations from Transifex

 -- Julien Malik <julien.malik@paraiso.me>  Tue, 17 Mar 2015 15:48:40 +0100

moulinette (2.1.1) testing; urgency=low

  * Bump version to 2.1.1 to bootstrap new build workflow

 -- Julien Malik <julien.malik@paraiso.me>  Thu, 12 Feb 2015 13:32:27 +0100

moulinette (2.0-rc~megusta11) megusta; urgency=low

  * Production build: Bump version

 -- Adrien Beudin <beudbeud@yunohost.org>  Thu, 31 Jul 2014 12:02:27 +0200

moulinette (2.0-rc~megusta10) test; urgency=low

  * Test build: Update from git 19b28d43d

 -- Adrien Beudin <beudbeud@yunohost.org>  Mon, 28 Jul 2014 22:08:17 +0200

moulinette (2.0-rc~megusta9) test; urgency=low

  * Test build: Fix preinst script

 -- Adrien Beudin <beudbeud@yunohost.org>  Mon, 28 Jul 2014 19:34:58 +0200

moulinette (2.0-rc~megusta8) test; urgency=low

  * Test build: Add preinst script

 -- Adrien Beudin <beudbeud@yunohost.org>  Mon, 28 Jul 2014 19:02:17 +0200

moulinette (2.0-rc~megusta7) test; urgency=low

  * Test build: Update from git 56c1cfec0

 -- Adrien Beudin <beudbeud@yunohost.org>  Mon, 28 Jul 2014 18:03:43 +0200

moulinette (2.0-rc~megusta6) megusta; urgency=low

  * Production build: Update from git 8c3203a106

 -- Adrien Beudin <beudbeud@yunohost.org>  Tue, 01 Jul 2014 19:05:32 +0200

moulinette (2.0-rc~megusta5) test; urgency=low

  * Test build: Keep actions map arguments's order 8c3203a106

 -- Adrien Beudin <beudbeud@yunohost.org>  Tue, 01 Jul 2014 17:36:27 +0200

moulinette (2.0-rc~megusta4) megusta; urgency=low

  * Production build: Backport fixes

 -- Adrien Beudin <beudbeud@yunohost.org>  Mon, 16 Jun 2014 17:00:32 +0200

moulinette (2.0-rc~megusta3) megusta; urgency=low

  * Production build: [fix] Do not install /messages route if WebSocket
    is disabled

 -- Adrien Beudin <beudbeud@yunohost.org>  Thu, 12 Jun 2014 19:09:02 +0200

moulinette (2.0-rc~megusta2) megusta; urgency=low

  * Production build: Bump version

 -- Adrien Beudin <beudbeud@yunohost.org>  Mon, 09 Jun 2014 01:45:18 +0200

moulinette (2.0-rc~megusta1) test; urgency=low

  * Bump version

 -- Adrien Beudin <beudbeud@yunohost.org>  Sat, 07 Jun 2014 15:31:00 +0200

moulinette (2.0-beta4~megusta50) test; urgency=low

  * Test build: Update from git

 -- Adrien Beudin <beudbeud@yunohost.org>  Sat, 07 Jun 2014 15:30:00 +0200

moulinette (2.0-beta4~megusta49) test; urgency=low

  * Test build: [fix] Restart yunohost-api

 -- Adrien Beudin <beudbeud@yunohost.org>  Sat, 07 Jun 2014 14:25:37 +0200

moulinette (2.0-beta4~megusta48) test; urgency=low

  * Test build: Update from git

 -- Adrien Beudin <beudbeud@yunohost.org>  Sat, 07 Jun 2014 14:14:43 +0200

moulinette (2.0-beta4~megusta47) test; urgency=low

  * Test build: Update from git

 -- Adrien Beudin <beudbeud@yunohost.org>  Fri, 06 Jun 2014 12:27:44 +0200

moulinette (2.0-beta4~megusta46) test; urgency=low

  * Test build: Update from git

 -- Adrien Beudin <beudbeud@yunohost.org>  Tue, 03 Jun 2014 14:43:10 +0200

moulinette (2.0-beta4~megusta45) test; urgency=low

  * Test build: Update from git

 -- Adrien Beudin <beudbeud@yunohost.org>  Tue, 03 Jun 2014 14:17:19 +0200

moulinette (2.0-beta4~megusta44) test; urgency=low

  * Test build: Update from git

 -- Adrien Beudin <beudbeud@yunohost.org>  Mon, 02 Jun 2014 23:45:07 +0200

moulinette (2.0-beta4~megusta43) test; urgency=low

  * Test build: Update from git

 -- Adrien Beudin <beudbeud@yunohost.org>  Mon, 02 Jun 2014 22:01:53 +0200

moulinette (2.0-beta4~megusta42) test; urgency=low

  * Test build: Update from git

 -- Adrien Beudin <beudbeud@yunohost.org>  Sat, 31 May 2014 12:56:08 +0200

moulinette (2.0-beta4~megusta41) test; urgency=low

  * Test build: Update from git

 -- Adrien Beudin <beudbeud@yunohost.org>  Sat, 31 May 2014 11:33:11 +0200

moulinette (2.0-beta4~megusta40) test; urgency=low

  * Test build: Update from git

 -- Adrien Beudin <beudbeud@yunohost.org>  Fri, 30 May 2014 15:33:02 +0200

moulinette (2.0-beta4~megusta39) test; urgency=low

  * Test build: [fix] Do not restart old API

 -- Adrien Beudin <beudbeud@yunohost.org>  Fri, 30 May 2014 14:01:40 +0200

moulinette (2.0-beta4~megusta38) test; urgency=low

  * Test build: [fix] Kill twisted API before restarting it

 -- Adrien Beudin <beudbeud@yunohost.org>  Fri, 30 May 2014 13:52:50 +0200

moulinette (2.0-beta4~megusta37) test; urgency=low

  * Test build: [fix] Dependencies

 -- Adrien Beudin <beudbeud@yunohost.org>  Fri, 30 May 2014 12:33:23 +0200

moulinette (2.0-beta4~megusta36) test; urgency=low

  * Test build: [fix] dependencies

 -- Adrien Beudin <beudbeud@yunohost.org>  Thu, 29 May 2014 21:41:26 +0200

moulinette (2.0-beta4~megusta35) test; urgency=low

  * Test build: [fix] dependencies

 -- Adrien Beudin <beudbeud@yunohost.org>  Thu, 29 May 2014 21:29:45 +0200

moulinette (2.0-beta4~megusta34) test; urgency=low

  * Test build: Update from git

 -- Adrien Beudin <beudbeud@yunohost.org>  Thu, 29 May 2014 18:56:39 +0200

moulinette (2.0-beta4~megusta33) test; urgency=low

  * Test build: [fix] Install udiskie via pip

 -- Adrien Beudin <beudbeud@yunohost.org>  Thu, 29 May 2014 10:39:57 +0200

moulinette (2.0-beta4~megusta32) test; urgency=low

  * Test build: Update from git

 -- Adrien Beudin <beudbeud@yunohost.org>  Mon, 26 May 2014 13:30:44 +0200

moulinette (2.0-beta4~megusta31) test; urgency=low

  * Test build: [fix] Restart yunohost-api only if the service file is
    present

 -- Adrien Beudin <beudbeud@yunohost.org>  Mon, 26 May 2014 13:18:34 +0200

moulinette (2.0-beta4~megusta30) test; urgency=low

  * Test build: Update from git

 -- Adrien Beudin <beudbeud@yunohost.org>  Sun, 25 May 2014 12:25:37 +0200

moulinette (2.0-beta4~megusta29) test; urgency=low

  * Test build: Update from git

 -- Adrien Beudin <beudbeud@yunohost.org>  Sat, 24 May 2014 21:28:34 +0200

moulinette (2.0-beta4~megusta28) test; urgency=low

  * Test build: Update from git

 -- Adrien Beudin <beudbeud@yunohost.org>  Sat, 24 May 2014 18:37:30 +0200

moulinette (2.0-beta4~megusta27) test; urgency=low

  * Test build: [enh] Update dependencies

 -- Adrien Beudin <beudbeud@yunohost.org>  Mon, 19 May 2014 17:33:04 +0200

moulinette (2.0-beta4~megusta26) test; urgency=low

  * Test build: Update from git

 -- Adrien Beudin <beudbeud@yunohost.org>  Mon, 19 May 2014 17:25:04 +0200

moulinette (2.0-beta4~megusta25) test; urgency=low

  * Test build: Update from git

 -- Adrien Beudin <beudbeud@yunohost.org>  Mon, 19 May 2014 13:01:55 +0200

moulinette (2.0-beta4~megusta24) test; urgency=low

  * Test build: [enh] Move init script in the moulinette-yunohost
    package

 -- Adrien Beudin <beudbeud@yunohost.org>  Sun, 18 May 2014 15:19:44 +0200

moulinette (2.0-beta4~megusta23) test; urgency=low

  * Test build: Update from git

 -- Adrien Beudin <beudbeud@yunohost.org>  Sat, 17 May 2014 21:55:24 +0200

moulinette (2.0-beta4~megusta22) test; urgency=low

  * Test build: Update Init script

 -- Adrien Beudin <beudbeud@yunohost.org>  Sat, 17 May 2014 21:52:04 +0200

moulinette (2.0-beta4~megusta21) test; urgency=low

  * Test build: Update init script

 -- Adrien Beudin <beudbeud@yunohost.org>  Sat, 17 May 2014 20:47:12 +0200

moulinette (2.0-beta4~megusta20) test; urgency=low

  * Test build: Update init script

 -- Adrien Beudin <beudbeud@yunohost.org>  Sat, 17 May 2014 02:21:55 +0200

moulinette (2.0-beta4~megusta19) test; urgency=low

  * Test build: Update Init script

 -- Adrien Beudin <beudbeud@yunohost.org>  Sat, 17 May 2014 00:39:12 +0200

moulinette (2.0-beta4~megusta18) test; urgency=low

  * Test build: Update from git

 -- Adrien Beudin <beudbeud@yunohost.org>  Sat, 17 May 2014 00:06:09 +0200

moulinette (2.0-beta4~megusta17) test; urgency=low

  * Test build: Update from git

 -- Adrien Beudin <beudbeud@yunohost.org>  Fri, 16 May 2014 23:17:30 +0200

moulinette (2.0-beta4~megusta16) test; urgency=low

  * Test build: Update from git

 -- Adrien Beudin <beudbeud@yunohost.org>  Fri, 16 May 2014 23:04:22 +0200

moulinette (2.0-beta4~megusta15) test; urgency=low

  * Test build: BREAKSS

 -- Adrien Beudin <beudbeud@yunohost.org>  Fri, 16 May 2014 21:55:41 +0200

moulinette (2.0-beta4~megusta14) test; urgency=low

  * Test build: Replaces + Conflicts

 -- Adrien Beudin <beudbeud@yunohost.org>  Fri, 16 May 2014 21:41:48 +0200

moulinette (2.0-beta4~megusta13) test; urgency=low

  * Test build: Init script fail

 -- Adrien Beudin <beudbeud@yunohost.org>  Fri, 16 May 2014 20:52:59 +0200

moulinette (2.0-beta4~megusta12) test; urgency=low

  * Test build: Init script fail

 -- Adrien Beudin <beudbeud@yunohost.org>  Fri, 16 May 2014 20:29:10 +0200

moulinette (2.0-beta4~megusta11) test; urgency=low

  * Test build: Init script fail

 -- Adrien Beudin <beudbeud@yunohost.org>  Fri, 16 May 2014 20:18:46 +0200

moulinette (2.0-beta4~megusta10) test; urgency=low

  * Test build: Update from git

 -- Adrien Beudin <beudbeud@yunohost.org>  Fri, 16 May 2014 20:01:19 +0200

moulinette (2.0-beta4~megusta9) test; urgency=low

  * Test build: Update from git + update init script

 -- Adrien Beudin <beudbeud@yunohost.org>  Fri, 16 May 2014 19:58:32 +0200

moulinette (2.0-beta4~megusta8) test; urgency=low

  * Test build: Update init script

 -- Adrien Beudin <beudbeud@yunohost.org>  Fri, 16 May 2014 18:37:30 +0200

moulinette (2.0-beta4~megusta7) test; urgency=low

  * Test build: Update init script

 -- Adrien Beudin <beudbeud@yunohost.org>  Fri, 16 May 2014 18:20:52 +0200

moulinette (2.0-beta4~megusta6) test; urgency=low

  * Test build: actionSSSSS map

 -- Adrien Beudin <beudbeud@yunohost.org>  Fri, 16 May 2014 17:28:42 +0200

moulinette (2.0-beta4~megusta5) test; urgency=low

  * Test build: Yolo

 -- Adrien Beudin <beudbeud@yunohost.org>  Fri, 16 May 2014 17:22:29 +0200

moulinette (2.0-beta4~megusta4) test; urgency=low

  * Test build: Makedirs

 -- Adrien Beudin <beudbeud@yunohost.org>  Fri, 16 May 2014 16:33:20 +0200

moulinette (2.0-beta4~megusta3) test; urgency=low

  * Test build: Conflicts with yunohost-cli

 -- Adrien Beudin <beudbeud@yunohost.org>  Fri, 16 May 2014 16:22:28 +0200

moulinette (2.0-beta4~megusta2) test; urgency=low

  * Test build: Add moulinette package

 -- Adrien Beudin <beudbeud@yunohost.org>  Fri, 16 May 2014 16:10:12 +0200

moulinette (2.0-beta4~megusta1) test; urgency=low

  * Init

 -- Adrien Beudin <beudbeud@yunohost.org>  Wed, 07 May 2014 08:01:45 +0200
<|MERGE_RESOLUTION|>--- conflicted
+++ resolved
@@ -1,43 +1,41 @@
-<<<<<<< HEAD
+moulinette (3.8.1) testing; urgency=low
+
+  - [fix] Misc technical ux/debugging fixes (#242, #243, #244, 840f27d2)
+  - [fix] try to autorestart ldap when the server is down (#247)
+  - [i18n] Translations updated for Dutch, Esperanto, French, German, Nepali, Polish
+
+  Thanks to all contributors <3 ! (amirale qt, Bram, É. Gaspar, Kay0u, M. Döring, Zeik0s)
+
+ -- Alexandre Aubin <alex.aubin@mailoo.org>  Sat, 09 May 2020 21:09:35 +0200
+
+moulinette (3.8.0) testing; urgency=low
+
+  # Major stuff
+
+  - Simplify auth mechanism (#216)
+  - Add more tests (#230)
+  - Use Black in Moulinette (#220, 6f5daa0, 54b8cab)
+
+  # Minor technical stuff
+
+  - [fix] Don't display comment if argument is already set (#226)
+  - Don't miserably crash if async running can't read incoming message (06d8c48)
+  - Report the actual error when ldap fails (628ffc9)
+
+  # i18n
+
+  - Improve translations for Swedish, Dutch, Italian, Russian, Polish, Portuguese, Catalan, Spanish, Occitan, Nepali, Esperanto, Basque, Chinese (Simplified), Arabic, German, Hungarian, Greek, Turkish, Bengali (Bangladesh)
+
+  Thanks to all contributors ! (Aleks, Bram, ButterflyOfFire, Filip B., Jeroen F., Josué T., Kay0u, Quentí, Yifei D., amirale qt, decentral1se, Elie G., frju365, Romain R., xaloc33)
+
+ -- Kay0u <pierre@kayou.io>  Thu, 09 Apr 2020 20:29:48 +0000
+
 moulinette (3.7.1.1) stable; urgency=low
 
   - [fix] Report actual errors when some LDAP operation fails to ease
   debugging
  
  -- Alexandre Aubin <alex.aubin@mailoo.org>  Fri, 17 Apr 2020 17:00:00  +0000
-=======
-moulinette (3.8.1) testing; urgency=low
-
-  - [fix] Misc technical ux/debugging fixes (#242, #243, #244, 840f27d2)
-  - [fix] try to autorestart ldap when the server is down (#247)
-  - [i18n] Translations updated for Dutch, Esperanto, French, German, Nepali, Polish
-
-  Thanks to all contributors <3 ! (amirale qt, Bram, É. Gaspar, Kay0u, M. Döring, Zeik0s)
-
- -- Alexandre Aubin <alex.aubin@mailoo.org>  Sat, 09 May 2020 21:09:35 +0200
-
-moulinette (3.8.0) testing; urgency=low
-
-  # Major stuff
-
-  - Simplify auth mechanism (#216)
-  - Add more tests (#230)
-  - Use Black in Moulinette (#220, 6f5daa0, 54b8cab)
-
-  # Minor technical stuff
-
-  - [fix] Don't display comment if argument is already set (#226)
-  - Don't miserably crash if async running can't read incoming message (06d8c48)
-  - Report the actual error when ldap fails (628ffc9)
-
-  # i18n
-
-  - Improve translations for Swedish, Dutch, Italian, Russian, Polish, Portuguese, Catalan, Spanish, Occitan, Nepali, Esperanto, Basque, Chinese (Simplified), Arabic, German, Hungarian, Greek, Turkish, Bengali (Bangladesh)
-
-  Thanks to all contributors ! (Aleks, Bram, ButterflyOfFire, Filip B., Jeroen F., Josué T., Kay0u, Quentí, Yifei D., amirale qt, decentral1se, Elie G., frju365, Romain R., xaloc33)
-
- -- Kay0u <pierre@kayou.io>  Thu, 09 Apr 2020 20:29:48 +0000
->>>>>>> 9c8ddee0
 
 moulinette (3.7.1) stable; urgency=low
 
