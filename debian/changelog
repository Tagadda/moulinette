--- conflicted
+++ resolved
@@ -1,10 +1,9 @@
-<<<<<<< HEAD
 moulinette (11.0.0~alpha) unstable; urgency=low
 
   - Placeholder for 11.0
 
  -- Alexandre Aubin <alex.aubin@mailoo.org>  Fri, 05 Feb 2021 00:02:38 +0100
-=======
+
 moulinette (4.3.2.2) stable; urgency=low
 
   Aaaaaand typoed 'testing' instead of 'stable' in previous changelog
@@ -34,7 +33,6 @@
   Thanks to all contributors <3 ! (Page Asgardius, punkrockgirl, Quentí, Semen Turchikhin)
 
  -- Alexandre Aubin <alex.aubin@mailoo.org>  Wed, 03 Nov 2021 18:42:44 +0100
->>>>>>> 845399db
 
 moulinette (4.3.1.1) testing; urgency=low
 
