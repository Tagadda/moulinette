<<<<<<< HEAD
moulinette (11.0.0~alpha) unstable; urgency=low

  - Placeholder for 11.0

 -- Alexandre Aubin <alex.aubin@mailoo.org>  Fri, 05 Feb 2021 00:02:38 +0100
=======
moulinette (4.3.3) stable; urgency=low

  - [enh] quality: Apply pyupgrade ([#312](https://github.com/YunoHost/moulinette/pull/312))
  - [i18n] Translations updated for Czech, German, Portuguese

  Thanks to all contributors <3 ! (Bram, Christian Wehrli, maique madeira, Radek S, Valentin von Guttenberg)

 -- Alexandre Aubin <alex.aubin@mailoo.org>  Wed, 29 Dec 2021 01:08:10 +0100
>>>>>>> c04aac6d

moulinette (4.3.2.2) stable; urgency=low

  Aaaaaand typoed 'testing' instead of 'stable' in previous changelog

 -- Alexandre Aubin <alex.aubin@mailoo.org>  Mon, 15 Nov 2021 18:44:09 +0100

moulinette (4.3.2.1) testing; urgency=low

  - [fix] api: 'Missing credentials parameter' bug : request.POST is buggy when value contains special chars ... request.params appears to be more reliable (c5f577c0)
  - [fix] api: issue with accented chars in form .. decode() is not needed anymore? (c5700f1b)
  - [i18n] Translations updated for Chinese (Simplified), Italian

  Thanks to all contributors <3 ! (dagangtie, Flavio Cristoforetti)

 -- Alexandre Aubin <alex.aubin@mailoo.org>  Mon, 15 Nov 2021 18:44:09 +0100

moulinette (4.3.2) stable; urgency=low

  - Bump version for stable release

 -- Alexandre Aubin <alex.aubin@mailoo.org>  Fri, 05 Nov 2021 02:35:56 +0100

moulinette (4.3.1.2) testing; urgency=low

  - [i18n] Translations updated for Basque, Occitan, Russian, Spanish

  Thanks to all contributors <3 ! (Page Asgardius, punkrockgirl, Quentí, Semen Turchikhin)

 -- Alexandre Aubin <alex.aubin@mailoo.org>  Wed, 03 Nov 2021 18:42:44 +0100

moulinette (4.3.1.1) testing; urgency=low

  - [enh] Add cp helper (14e37366)

 -- Alexandre Aubin <alex.aubin@mailoo.org>  Mon, 04 Oct 2021 01:24:34 +0200

moulinette (4.3.1) testing; urgency=low

  - [mod] Rework cli prompt mecanisc ([#303](https://github.com/YunoHost/moulinette/pull/303))
  - [i18n] Translations updated for Indonesian, Russian, Turkish

  Thanks to all contributors <3 ! (Éric Gaspar, liimee)

 -- Alexandre Aubin <alex.aubin@mailoo.org>  Wed, 29 Sep 2021 22:37:28 +0200

moulinette (4.3.0) testing; urgency=low

  - [enh] Allow file type in actionmaps ([#258](https://github.com/YunoHost/moulinette/pull/258))
  - [refactor] Rework and externalize the authenticator system ([#270](https://github.com/YunoHost/moulinette/pull/270))
  - [security] Add httponly to API cookies (8562c05d)
  - [enh] Add prefill and multiline in prompt ([#290](https://github.com/YunoHost/moulinette/pull/290), 08f7866f)
  - [enh] Support bytes/stream in write_to_file (6e714314)
  - [fix] Various technical bugs in utils/process.py (fdc61c91, 4eb60dac, 3741101d)
  - [i18n] Translations updated for French, Galician, Persian, Ukrainian

  Thanks to all contributors <3 ! (Éric Gaspar, José M, Kay0u, ljf, Parviz Homayun, ppr, Tymofii-Lytvynenko)

 -- Alexandre Aubin <alex.aubin@mailoo.org>  Sun, 19 Sep 2021 21:19:43 +0200

moulinette (4.2.4) stable; urgency=low

  - [fix] Avoid warning and use safeloader ([#281](https://github.com/YunoHost/moulinette/pull/281))
  - [fix] Add warning when trying to feed non-string values to Popen env (2a89a82)
  - [i18n] Translations updated for Esperanto, French, German, Portuguese

  Thanks to all contributors <3 ! (amirale qt, Christian Wehrli, Éric Gaspar, ljf, mifegui)

 -- Alexandre Aubin <alex.aubin@mailoo.org>  Thu, 19 Aug 2021 19:25:30 +0200

moulinette (4.2.3.3) stable; urgency=low

  - [fix] Damn array args bug (2c9ec9f6)

  Thanks to all contributors <3 ! (ljf)

 -- Alexandre Aubin <alex.aubin@mailoo.org>  Thu, 03 Jun 2021 18:40:18 +0200

moulinette (4.2.3.2) stable; urgency=low

  - [fix] wait 1s for message in call_async_output, prevent CPU overload ([#275](https://github.com/YunoHost/moulinette/pull/275))
  - [i18n] Translations updated for Chinese (Simplified)

  Thanks to all contributors <3 ! (Kayou, yahoo～～)

 -- Alexandre Aubin <alex.aubin@mailoo.org>  Wed, 02 Jun 2021 20:23:31 +0200

moulinette (4.2.3.1) stable; urgency=low

  - [fix] Request params not decoded ([#277](https://github.com/YunoHost/moulinette/pull/277))

  Thanks to all contributors <3 ! (ljf)

 -- Alexandre Aubin <alex.aubin@mailoo.org>  Tue, 25 May 2021 18:59:01 +0200

moulinette (4.2.3) stable; urgency=low

  - [fix] Unicode password doesn't log in ([#276](https://github.com/YunoHost/moulinette/pull/276))
  - [i18n] Translations updated for Chinese (Simplified), Galician

  Thanks to all contributors <3 ! (José M, ljf, yahoo～～)

 -- Alexandre Aubin <alex.aubin@mailoo.org>  Mon, 24 May 2021 17:34:19 +0200

moulinette (4.2.2) stable; urgency=low

  - [i18n] Translations updated for French, Hungarian
  - Release as stable

  Thanks to all contributors <3 ! (Dominik Blahó, Éric Gaspar)

 -- Alexandre Aubin <alex.aubin@mailoo.org>  Sat, 08 May 2021 15:10:01 +0200

moulinette (4.2.1) testing; urgency=low

  - Fix weird technical thing in actionmap sucategories loading, related to recent changes in Yunohost actionmap (135fae95)

 -- Alexandre Aubin <alex.aubin@mailoo.org>  Sat, 17 Apr 2021 04:58:10 +0200

moulinette (4.2.0) testing; urgency=low

  - [mod] Python2 -> python3 ([#228](https://github.com/YunoHost/moulinette/pull/228), 8e70561f, 570e5323, 3758b811, 90f894b5, [#269](https://github.com/YunoHost/moulinette/pull/269), e85b9f71, cafe68f3)
  - [mod] Code formatting, test fixing, cleanup (677efcf6, 0de15467, [#268](https://github.com/YunoHost/moulinette/pull/268), affb54f8, f7199f7a, d6f82c91)
  - [enh] Improve error semantic such that the webadmin shall be able to redirect to the proper log view ([#257](https://github.com/YunoHost/moulinette/pull/257), [#271](https://github.com/YunoHost/moulinette/pull/271))
  - [fix] Simpler and more consistent logging initialization ([#263](https://github.com/YunoHost/moulinette/pull/263))

  Thanks to all contributors <3 ! (Kay0u, Laurent Peuch)

 -- Alexandre Aubin <alex.aubin@mailoo.org>  Fri, 19 Mar 2021 18:39:42 +0100

moulinette (4.1.4) stable; urgency=low

  - [enh] Remove useless warning
  - Stable release

  Thanks to all contributors <3 ! (Aleks)

 -- Kayou <pierre@kayou.io>  Thu, 14 Jan 2021 21:49:37 +0100

moulinette (4.1.3) stable; urgency=low

  - Stable release

 -- Alexandre Aubin <alex.aubin@mailoo.org>  Fri, 08 Jan 2021 03:15:05 +0100

moulinette (4.1.2) testing; urgency=low

  - [mod] Misc code cleanup ([#259](https://github.com/YunoHost/moulinette/pull/259), 82bc0e82, 8566eaaa, 2caf1234)
  - [mod] Improve error messages ([#264](https://github.com/YunoHost/moulinette/pull/264))
  - [fix] Minor issue about 'comment' in actionmaps ([#266](https://github.com/YunoHost/moulinette/pull/266))
  - [i18n] Improve translation for French

  Thanks to all contributors <3 ! (Kay0u, Bram, ppr)

 -- Alexandre Aubin <alex.aubin@mailoo.org>  Thu, 07 Jan 2021 00:23:44 +0100

moulinette (4.1.1) testing; urgency=low

  - [enh] Add options to write_to_json ([#261](https://github.com/YunoHost/moulinette/pull/261))
  - [fix] Fix tests ([#262](https://github.com/YunoHost/moulinette/pull/262))

  Thanks to all contributors <3 ! (Kay0u)

 -- Alexandre Aubin <alex.aubin@mailoo.org>  Sat, 19 Dec 2020 01:52:06 +0100

moulinette (4.1.0.1) testing; urgency=low

  - Tmp bump version number for CI / tests
  
moulinette (4.1.0) testing; urgency=low

  - [enh] Simplify interface initialization (Moulinette#245)
  - [enh] Be able to return a raw HTTP response (Moulinette#255)
  - [fix] Incorrect locale in some situations (Moulinette/d9fa6c7)
  - [fix] Prevent installing moulinette 4.1 without Yunohost 4.1 (Moulinette/9609fe1)
  - [fix] Error messages are not displayed in some situations (Moulinette/2501ecd)
  - Update translations for French, Spanish, Italian, Portuguese, Czech (Moulinette#256)

  Thanks to all contributors <3 ! (ppr, KaeruCT, Omnia89, roukydesbois, miloskroulik, Aleks, Kay0u, miloskroulik)

 -- Kay0u <pierre@kayou.io>  Thu, 03 Dec 2020 16:32:44 +0100

moulinette (4.0.3) stable; urgency=low

  - Bump version number for stable release

 -- Alexandre Aubin <alex.aubin@mailoo.org>  Wed, 29 Jul 2020 17:00:00 +0200

moulinette (4.0.2~beta) testing; urgency=low

  - Bump version number for beta release

 -- Alexandre Aubin <alex.aubin@mailoo.org>  Fri, 19 Jun 2020 15:33:29 +0200

moulinette (4.0.1~alpha) testing; urgency=low

  - [fix] Get rid of legacy code which breaks postinstall on buster for some reason (ac83b10f)
  - [fix] Remove legacy Breaks and Replaces (e49a47c7)
  - [fix] Let's hash the password like we do in core during tests (0c78374e)

 -- Alexandre Aubin <alex.aubin@mailoo.org>  Fri, 05 Jun 2020 17:32:35 +0200

moulinette (3.8.1.3) stable; urgency=low

  - Update authorship/maintainer information (7818f07)
  - [i18n] Translations updated for Arabic, Catalan, French, Italian

  Thanks to all contributors <3 ! (ButterflyOfFire, É. Gaspar, L. Noferini, ppr, xaloc33)

 -- Alexandre Aubin <alex.aubin@mailoo.org>  Mon, 27 Jul 2020 17:15:36 +0200

moulinette (3.8.1.2) stable; urgency=low

  - [fix] locale parsing in some edge case
  - [i18n] Translations updated for Chinese (Simplified), Catalan, French, Nepali, Occitan

  Thanks to all contributors ! (Aleks, amirale qt, clecle226, Quentí, xaloc33)

 -- Kay0u <pierre@kayou.io>  Fri, 22 May 2020 07:58:19 +0000

moulinette (3.8.1.1) stable; urgency=low

  Bumping version number for stable release

 -- Kay0u <pierre@kayou.io>  Wed, 20 May 2020 18:56:36 +0000

moulinette (3.8.1) testing; urgency=low

  - [fix] Misc technical ux/debugging fixes (#242, #243, #244, 840f27d2)
  - [fix] try to autorestart ldap when the server is down (#247)
  - [i18n] Translations updated for Dutch, Esperanto, French, German, Nepali, Polish

  Thanks to all contributors <3 ! (amirale qt, Bram, É. Gaspar, Kay0u, M. Döring, Zeik0s)

 -- Alexandre Aubin <alex.aubin@mailoo.org>  Sat, 09 May 2020 21:09:35 +0200

moulinette (3.8.0) testing; urgency=low

  # Major stuff

  - Simplify auth mechanism (#216)
  - Add more tests (#230)
  - Use Black in Moulinette (#220, 6f5daa0, 54b8cab)

  # Minor technical stuff

  - [fix] Don't display comment if argument is already set (#226)
  - Don't miserably crash if async running can't read incoming message (06d8c48)
  - Report the actual error when ldap fails (628ffc9)

  # i18n

  - Improve translations for Swedish, Dutch, Italian, Russian, Polish, Portuguese, Catalan, Spanish, Occitan, Nepali, Esperanto, Basque, Chinese (Simplified), Arabic, German, Hungarian, Greek, Turkish, Bengali (Bangladesh)

  Thanks to all contributors ! (Aleks, Bram, ButterflyOfFire, Filip B., Jeroen F., Josué T., Kay0u, Quentí, Yifei D., amirale qt, decentral1se, Elie G., frju365, Romain R., xaloc33)

 -- Kay0u <pierre@kayou.io>  Thu, 09 Apr 2020 20:29:48 +0000

moulinette (3.7.1.1) stable; urgency=low

  - [fix] Report actual errors when some LDAP operation fails to ease
  debugging

 -- Alexandre Aubin <alex.aubin@mailoo.org>  Fri, 17 Apr 2020 17:00:00  +0000

moulinette (3.7.1) stable; urgency=low

  - [enh] Lazy loading pytz for performances

 -- Alexandre Aubin <alex.aubin@mailoo.org>  Thu, 9 Apr 2020 14:55:00  +0000

moulinette (3.7.0.2) stable; urgency=low

  Bumping version number for stable release

 -- Kay0u <pierre@kayou.io>  Thu, 26 Mar 2020 22:03:23 +0000

moulinette (3.7.0.1) testing; urgency=low

  - [fix] Slapd may crash if we try to update the LDAP with no change (moulinette#231)

  Thanks to all contributors (Josué) <3 !

 -- Kay0u <pierre@kayou.io>  Sun, 15 Mar 2020 16:09:25 +0000

moulinette (3.7.0) testing; urgency=low

  # ~ Major stuff

  - [enh] Add group and permission mechanism (#189)
  - [mod] Be able to customize prompt colors (808f620)
  - [enh] Support app manifests in toml (#204, 55515cb)
  - [enh] Quite a lot of messages improvements, string cleaning, language rework... (599bec3, #208, #213, b7d415d, a8966b8, fdf9a71, d895ae3, bdf0a1c)
  - [i18n] Improved translations for Catalan, Occitan, French, Arabic, Spanish, German, Norwegian Bokmål

  # Smaller or pretty technical fix/enh

  - [enh] Preparations for moulinette Python3 migration (Tox, Pytest and unit tests) (#203, #206, #207, #210, #211 #212, 2403ee1,  69b0d49, 49c749c, 2c84ee1, cef72f7)
  - [enh] Add a write_to_yaml utility similar to write_to_json (2e2e627)
  - [enh] Warn the user about long locks (#205)
  - [mod] Tweak stuff about setuptools and moulinette deps? (b739f27, da00fc9, d8cbbb0)
  - [fix] Misc micro bugfixes or improvements (83d9e77)
  - [doc] Fix doc building + add doc build tests with Tox (f1ac5b8, df7d478, 74c8f79, bcf92c7, af2c80c, d52a574, 307f660, dced104, ed3823b)
  - [enh] READMEs improvements (1541b74, ad1eeef)

  Thanks to all contributors <3 ! (accross all repo: Yunohost, Moulinette, SSOwat, Yunohost-admin) : advocatux, Aksel K., Aleks, Allan N., amirale qt, Armin P., Bram, ButterflyOfFire, Carles S. A., chema o. r., decentral1se, Emmanuel V., Etienne M., Filip B., Geoff M., htsr, Jibec, Josué, Julien J., Kayou, liberodark, ljf, lucaskev, Lukas D., madtibo, Martin D., Mélanie C., nr 458 h, pitfd, ppr, Quentí, sidddy, troll, tufek yamero, xaloc33, yalh76

 -- Alexandre Aubin <alex.aubin@mailoo.org>  Thu, 31 Oct 2019 18:40:00  +0000

moulinette (3.6.4.1) stable; urgency=low

  - [fix] Catch all exceptions in read_yaml helper

 -- Alexandre Aubin <alex.aubin@mailoo.org>  Mon, 06 Aug 2019 18:40:00  +0000

moulinette (3.6.4) stable; urgency=low

  Bumping version number for stable release

 -- Alexandre Aubin <alex.aubin@mailoo.org>  Tue, 04 Jul 2019 23:30:00  +0000

moulinette (3.6.1) testing; urgency=low

  - [enh] Add LDIF parsing utility (#201)

  Thanks to all contributors <3 ! (Josué)

 -- Alexandre Aubin <alex.aubin@mailoo.org>  Tue, 04 Jun 2019 13:20:00  +0000

moulinette (3.6.0) testing; urgency=low

  - [enh] Allow to use SASL authentication for LDAP (by root user) (#183)
  - [i18n] Improve translation for Spanish

  Thanks to all contributors (Josue, advocatux) <3 !

 -- Alexandre Aubin <alex.aubin@mailoo.org>  Wed, 22 May 2019 19:45:00 +0000

moulinette (3.5.2) stable; urgency=low

  - Release as stable !
  - [fix] Do not miserably crash if the lock does not exist when attempting to release it
  - [i18n] Update translation for Arabic, Italian

  Thanks to all contributors (Aleks, BoF, silkevicious) <3 !

 -- Alexandre Aubin <alex.aubin@mailoo.org>  Wed, 10 Apr 2019 02:14:00 +0000

moulinette (3.5.1) testing; urgency=low

  * [fix] Fix case where stdinfo is not provided in call_async_output (0a300e5)
  * [i18n] Improve translation for Greek, Hungarian, Polish, Swedish, French, Catalan, Occitan

  Thanks to all contributors (Aleks, ariasuni, Quentí, ppr, Xaloc) <3 !

 -- Alexandre Aubin <alex.aubin@mailoo.org>  Wed, 03 Apr 2019 02:25:00 +0000

moulinette (3.5.0) testing; urgency=low

  * [i18n] Improve Russian and Chinese (Mandarin) translations

  Contributors : n3uz, Алексей

 -- Alexandre Aubin <alex.aubin@mailoo.org>  Wed, 13 Mar 2019 17:20:00 +0000

moulinette (3.4.2) stable; urgency=low

  * [i18n] Improve Basque translation

  Thanks to all contributors (A. Garaialde) <3 !

 -- Alexandre Aubin <alex.aubin@mailoo.org>  Tue, 29 Jan 2019 16:50:00 +0000

moulinette (3.4.1) testing; urgency=low

  * [i18n] Improve Chinese(Mandarin) translation
  * [i18n] Misc orthotypograhy

  Thanks to all contributors (Jibec, aleiyer) <3 !

 -- Alexandre Aubin <alex.aubin@mailoo.org>  Thu, 17 Jan 2019 21:50:00 +0000

moulinette (3.4.0) testing; urgency=low

  * [fix] Code cleaning with autopep8 (#187)
  * [fix] Automatically reconnect LDAP authenticator when slapd restarts (#185)
  * [enh] Display date as system timezone (#184)
  * [mod] Make sure `gpg.encrypt` actually does something (#182)
  * [mod] Add possiblity to get attribute name of conflict in LDAP (#181)
  * [enh] Simplify moulinette error management (#180)
  * [mod] Remove Access-Control-Allow-Origin (#174)
  * [enh] Protect against CSRF (#171)
  * [i18n] Improve Spanish translation

  Thanks to all contributors (Aleks, randomstuff, irina11y, Josue, gdayon, ljf) <3 !

 -- Alexandre Aubin <alex.aubin@mailoo.org>  Thu, 20 Dec 2018 21:53:00 +0000

moulinette (3.3.1) stable; urgency=low

  * [fix] 'force' semantics in 'utils.filesystem.mkdir' (#177)
  * [mod] Adjust coding style and tidy up unused imports (#178)
  * [i18n] Improve French translation

  Thanks to all contributors (airwoodix, Jibec) <3 !

 -- Alexandre Aubin <alex.aubin@mailoo.org>  Fri, 23 Nov 2018 15:00:00 +0000

moulinette (3.3.0) testing; urgency=low

  * [fix] Remove unappropriate 'whoami' ldap warning (#173)
  * [enh] Allow to add comments to describe parameters when they are asked (#175)
  * [i18n] Add Italian translations

  Thanks to all contributors (ljf, Aleks, silkevicious) <3 !

 -- Alexandre Aubin <alex.aubin@mailoo.org>  Tue, 08 Nov 2018 17:30:00 +0000

moulinette (3.2.0) stable; urgency=low

   * Update translations for Catalan and Turkish

  Thanks to all contributors : Xaloc, BoF <3 !

 -- Alexandre Aubin <alex.aubin@mailoo.org>  Tue, 11 Sep 2018 17:15:00 +0000

moulinette (3.2.0~testing1) testing; urgency=low

  * Add optional stdinfo communication channel when running commands (#155)

 -- Alexandre Aubin <alex.aubin@mailoo.org>  Thu, 23 Aug 2018 22:07:00 +0000

moulinette (3.1.0) stable; urgency=low

  * Fix datetime output formats (#163)
  * Add the missing Info: prefix for info messages
  * Rework a bit the way we handle async outputs (#166)
  * Don't crash the moulinette if we fail to format a string (#168)

  Thanks to all contributors : ljf, Bram, Aleks !

 -- Alexandre Aubin <alex.aubin@mailoo.org>  Wed, 15 Aug 2018 21:44:00 +0000

moulinette (3.0.0) stable; urgency=low

  Merging with Jessie's branches
  Releasing as stable

 -- Alexandre Aubin <alex.aubin@mailoo.org>  Sun, 17 Jun 2018 03:46:00 +0000

moulinette (3.0.0~beta1.1) testing; urgency=low

  Merging with Jessie's branches

 -- Alexandre Aubin <alex.aubin@mailoo.org>  Mon, 28 May 2018 02:55:00 +0000

moulinette (3.0.0~beta1) testing; urgency=low

  Beta release for Stretch

 -- Alexandre Aubin <alex.aubin@mailoo.org>  Thu, 03 May 2018 03:04:45 +0000

moulinette (2.7.14) stable; urgency=low

  * Improve French, Occitan, Portuguese, Arabic translations
  * Release as stable

 -- Alexandre Aubin <alex.aubin@mailoo.org>  Sun, 17 Jun 2018 01:42:12 +0000

moulinette (2.7.13) testing; urgency=low

  * [i18n] Improve translations for Portugueuse, Occitan
  * [enh] Add read_yaml util (#161)

  Contributors : Bram, by0ne, Quentí

 -- Alexandre Aubin <alex.aubin@mailoo.org>  Mon, 28 May 2018 02:55:00 +0000

moulinette (2.7.12) stable; urgency=low

  * Bumping version number for stable release

 -- Alexandre Aubin <alex.aubin@mailoo.org>  Sun, 06 May 2018 16:57:18 +0000

moulinette (2.7.11) testing; urgency=low

  * [i18n] Improve translations for Arabic, Dutch, French, Occitan, Spanish
  * [enh] Improve performances by lazy-loading some imports
  * [enh] Log time needed to load a python module for an action
  * [fix] Avoid cases where get_cookie returns None
  * [mod] Improve exception logging in ldap stuff

  Thanks to all contributors (pitchum, Bram, ButteflyOfFire, J. Keerl, Matthieu, Jibec, David B, Quentí, bjarkan) <3 !

 -- Alexandre Aubin <alex.aubin@mailoo.org>  Tue, 01 May 2018 23:33:59 +0000

moulinette (2.7.7) stable; urgency=low

  (Bumping version for stable release)

 -- Alexandre Aubin <alex.aubin@mailoo.org>  Thu, 18 Jan 2018 17:41:43 -0500

moulinette (2.7.6) testing; urgency=low

  * [fix] Indicate where those damn logs files are
  * [i18n] Improve Spanish and French translations

  Thanks to all contributors (Bram, Jibec, David B.) ! <3

 -- Alexandre Aubin <alex.aubin@mailoo.org>  Tue, 16 Jan 2018 17:12:19 -0500

moulinette (2.7.5) stable; urgency=low

  (Bumping version for stable release)

 -- Alexandre Aubin <alex.aubin@mailoo.org>  Sat, 02 Dec 2017 12:26:43 -0500

moulinette (2.7.3) testing; urgency=low

  * Optional expected status code for download_text/json (#153)
  * Allow to give lock to multiple processes (#154)

 -- Alexandre Aubin <alex.aubin@mailoo.org>  Thu, 12 Oct 2017 16:09:27 -0400

moulinette (2.7.2) stable; urgency=low

  * Revert hack for buildchain, found a proper solution
  * Release as stable

 -- Alexandre Aubin <alex.aubin@mailoo.org>  Tue, 22 Aug 2017 20:49:11 -0400

moulinette (2.7.1.1) testing; urgency=low

  [ Laurent Peuch ]
  * [fix] bad hack to handle the limitation of our buildchain

 -- Laurent Peuch <cortex@worlddomination.be>  Sun, 20 Aug 2017 01:49:49 +0000

moulinette (2.7.1) testing; urgency=low

  ## Security
  * [fix] auto upgrade admin password to sha-512 on login (Laurent Peuch)

  ## Lock management
  * [enh] Check if parent already has lock (Alexandre Aubin)

  ## Translation
  * [i18n] Translated using Weblate (French) (remy cabaret, Jean-Baptiste Holcroft )
  * [i18n] Translated using Weblate (Esperanto) (MCMic)

  Thanks to all contributors (Bram, Aleks, R., remy cabaret, Jean-Baptiste Holcroft, MCMic) ! <3

 -- Laurent Peuch <cortex@worlddomination.be>  Sat, 19 Aug 2017 22:58:11 +0000

moulinette (2.7.0) testing; urgency=low

  * [enh] More helpers for common IO operations (#141)
  * [fix] Correctly handle error 500 (#142)
  * [enh] Support subcategories (#143)
  * [enh] Make some part of the code more readable (#144)
  * [enh] Remove black magic related to m18n and other things (#145)
  * [enh] Show description of command in --help (#148)
  * [i18n] Update French translation (#149)

  Thanks to all contributors (Bram, Aleks, R. Cabaret) ! <3

 -- Alexandre Aubin <alex.aubin@mailoo.org>  Mon, 07 Aug 2017 13:04:21 -0400

moulinette (2.6.1) stable; urgency=low

  * [fix] Recursive mkdir was broken

 -- ljf <ljf+yunohost@grimaud.me>  Wed, 21 Jun 2017 17:53:31 -0400

moulinette (2.6.0) testing; urgency=low

  # Improvements / fixes

  * [fix] Use ordered dict for the actionmap cache (#136)
  * [fix] Show positional arguments first in --help / usage (#138)
  * Update translations for Portuguese, German, Dutch

  Thanks to all contributors and translators ! (Trollken, frju, Fabien Gruber, Jeroen Keerl, Aleks)

 -- Alexandre Aubin <alex.aubin@mailoo.org>  Mon, 24 Apr 2017 12:44:23 -0400

moulinette (2.5.3) testing; urgency=low

  [ ljf ]
  * [fix] Recursive chmod was broken
  * [fix] Pep8

 -- opi <opi@zeropi.net>  Mon, 20 Feb 2017 16:41:26 +0100

moulinette (2.5.2) stable; urgency=low

  [ Laurent Peuch ]
  * [mod] autopep8
  * [enh] add pep8 travis check
  * [mod] continue with pep8
  * [fix] other modules were depending on "import *", urgh.
  * [fix] don't circumway logging module
  * [fix] log module was redifining constants thus breaking import
  * [fix] hotfix for very obvious bug
  * [fix] hotfix another bug related to the logging/log conflict

  [ ljf ]
  * [fix] Unused import in process is reference and used by yunohost script

  [ opi ]
  * [enh][love] Add CONTRIBUTORS.md

  [ Moul ]
  * [enh] readme: add translation badge status.

 -- opi <opi@zeropi.net>  Thu, 02 Feb 2017 11:05:51 +0100

moulinette (2.5.1) testing; urgency=low

  Random broken apps installation:
  * [enh] don't timeout by default on cli

  Other fixes:
  * [fix] syntax error in python would avoid catching excepted exception
  * [fix] forgot to add self to method signature
  * [fix] edgy bug on slow hardware, especially on our (futur) CI

  Translations:
  * Hindi by Anmol

  Thanks to all contributors: Anmol, Bram, Moul

 -- Laurent Peuch <cortex@worlddomination.be>  Fri, 16 Dec 2016 01:06:19 +0100

moulinette (2.5.0) testing; urgency=low

  * [enh] automatically regenerate cache if actionmap.yml is modified
  * [enh] add empty file for hindie to enable it in weblate
  * [i18n] Translated using Weblate (Dutch)
  * [i18n] Translated using Weblate (English)
  * [i18n] Translated using Weblate (French)
  * [i18n] Translated using Weblate (German)
  * [i18n] Translated using Weblate (Portuguese)
  * [i18n] Translated using Weblate (Spanish)

  Contributors: Bram, ljf, opi

 -- opi <opi@zeropi.net>  Thu, 01 Dec 2016 21:12:09 +0100

moulinette (2.4.0.1) stable; urgency=low

  [ Jérôme Lebleu ]
  * [enh] Catch unknown uid/gid in utils.filesystem.chown

  [ frju ]
  * [i18n] Translated using Weblate (Portuguese)

  [ Bob ]
  * [i18n] Translated using Weblate (French)

  [ Juanu ]
  * [i18n] Translated using Weblate (Spanish)
  * [i18n] Translated using Weblate (Spanish)

  [ Jérôme Lebleu ]
  * [i18n] Translated using Weblate (French)

 -- Jérôme Lebleu <jerome@maroufle.fr>  Sat, 28 May 2016 22:14:41 +0200

moulinette (2.4.0) stable; urgency=low

  * New stable release from testing.

 -- Jérôme Lebleu <jerome@maroufle.fr>  Sun, 08 May 2016 00:53:09 +0200

moulinette (2.3.5.1) testing; urgency=low

  * [ref] Rename 'deprecated' action argument to 'deprecated_alias'
  * [enh] Allow to define deprecated action
  * [i18n] Translated using Weblate (French)

 -- Jérôme Lebleu <jerome@maroufle.fr>  Tue, 26 Apr 2016 17:25:02 +0200

moulinette (2.3.5) testing; urgency=low

  [ davidba123 ]
  * [i18n] Translated using Weblate (German)

  [ Felix Bartels ]
  * [i18n] Translated using Weblate (German)

  [ Jean-Baptiste ]
  * [i18n] Translated using Weblate (French)

  [ Jérôme Lebleu ]
  * [enh] Allow to define deprecated action names
  * [enh] Check for stale lock file
  * [enh] Allow to not output result from the cli
  * [enh] Sort result when pretty printing result from the cli
  * [fix] Create parents directories with proper permissions in mkdir util
  * [fix] Set authenticate handler if password is given (bugfix #228)
  * [i18n] Use named variables in translations
  * [i18n] Translated using Weblate

  [ Laurent Peuch ]
  * [mod] make cli color endling more usable and DRY

  [ Marvin Gärtner ]
  * [i18n] Translated using Weblate (German)

  [ retmarut ]
  * [i18n] Translated using Weblate (Dutch)

 -- Jérôme Lebleu <jerome@maroufle.fr>  Sat, 16 Apr 2016 20:12:19 +0200

moulinette (2.3.4) testing; urgency=low

  * [enh] Allow to pass the password as argument in the cli
  * [fix] Use given namespace in cli/api helpers for logging
  * [fix] Log exception too if a key cannot be translated
  * [i18n] Update translations from Transifex belatedly

 -- Jérôme Lebleu <jerome@maroufle.fr>  Thu, 24 Dec 2015 11:00:37 +0100

moulinette (2.3.3) testing; urgency=low

  * [enh] Enhance stream utils with callback and use it in call_async_output

 -- Jérôme Lebleu <jerome.lebleu@mailoo.org>  Tue, 17 Nov 2015 11:06:13 +0100

moulinette (2.3.2) testing; urgency=low

  * [fix] Update call_async_output to make use of start_async_file_reading

 -- Jérôme Lebleu <jerome.lebleu@mailoo.org>  Sun, 15 Nov 2015 13:59:20 +0100

moulinette (2.3.1) testing; urgency=low

  * [ref] Use a new asynchronous file reader helper
  * [enh] Provide new logging facilities to get rid of msignals.display
  * [enh] Use logger in cli helper when MoulinetteError is raised
  * [enh] Allow to define global abstract arguments in the cli
  * [enh] Replace print_* arguments by output_as in the cli
  * [enh] Add auto-completion support in the cli
  * [enh] Implement logging handler and queues for the API
  * [enh] Catch exceptions and return code in api function helper
  * [enh] Output to stderr if level >= WARNING in TTYHandler
  * [enh] Allow to use a formatter and improve tty check in TTYHandler
  * [fix] Update debhelper build depends and standard version
  * [fix] Correct global object name
  * [fix] Add current action id instead of logger's one
  * [i18n] Add some basic strings

 -- Jérôme Lebleu <jerome.lebleu@mailoo.org>  Sun, 15 Nov 2015 00:14:41 +0100

moulinette (2.3.0) testing; urgency=low

  * [i18n] Update translations from Transifex
  * [enh] Allow to print output in a script-usable way for the cli
  * [fix] Remove unneeded debian/install file
  * [enh] Add a filesystem utils closed to some coreutils commands
  * [enh] Add a chmod function in utils.filesystem
  * [fix] Prevent malformed translation issue

 -- Jérôme Lebleu <jerome.lebleu@mailoo.org>  Mon, 02 Nov 2015 22:44:28 +0100

moulinette (2.2.1.1) stable; urgency=low

  * [fix] Missing os import

 -- Jérôme Lebleu <jerome.lebleu@mailoo.org>  Sat, 18 Jul 2015 17:14:07 +0200

moulinette (2.2.1) stable; urgency=low

  * [enh] Add a new callback action and start to normalize parsing
  * [ref] Move random_ascii to text utils
  * [fix] Properly disconnect from LDAP

 -- Jérôme Lebleu <jerome.lebleu@mailoo.org>  Sat, 18 Jul 2015 16:30:58 +0200

moulinette (2.2.0) stable; urgency=low

  * Bumping version to 2.2.0

 -- kload <kload@kload.fr>  Fri, 08 May 2015 20:10:39 +0000

moulinette (2.1.2) testing; urgency=low

  [ Jérôme Lebleu ]
  * [fix] Do not create directories from setup.py
  * [i18n] Update translations from Transifex

 -- Julien Malik <julien.malik@paraiso.me>  Tue, 17 Mar 2015 15:48:40 +0100

moulinette (2.1.1) testing; urgency=low

  * Bump version to 2.1.1 to bootstrap new build workflow

 -- Julien Malik <julien.malik@paraiso.me>  Thu, 12 Feb 2015 13:32:27 +0100

moulinette (2.0-rc~megusta11) megusta; urgency=low

  * Production build: Bump version

 -- Adrien Beudin <beudbeud@yunohost.org>  Thu, 31 Jul 2014 12:02:27 +0200

moulinette (2.0-rc~megusta10) test; urgency=low

  * Test build: Update from git 19b28d43d

 -- Adrien Beudin <beudbeud@yunohost.org>  Mon, 28 Jul 2014 22:08:17 +0200

moulinette (2.0-rc~megusta9) test; urgency=low

  * Test build: Fix preinst script

 -- Adrien Beudin <beudbeud@yunohost.org>  Mon, 28 Jul 2014 19:34:58 +0200

moulinette (2.0-rc~megusta8) test; urgency=low

  * Test build: Add preinst script

 -- Adrien Beudin <beudbeud@yunohost.org>  Mon, 28 Jul 2014 19:02:17 +0200

moulinette (2.0-rc~megusta7) test; urgency=low

  * Test build: Update from git 56c1cfec0

 -- Adrien Beudin <beudbeud@yunohost.org>  Mon, 28 Jul 2014 18:03:43 +0200

moulinette (2.0-rc~megusta6) megusta; urgency=low

  * Production build: Update from git 8c3203a106

 -- Adrien Beudin <beudbeud@yunohost.org>  Tue, 01 Jul 2014 19:05:32 +0200

moulinette (2.0-rc~megusta5) test; urgency=low

  * Test build: Keep actions map arguments's order 8c3203a106

 -- Adrien Beudin <beudbeud@yunohost.org>  Tue, 01 Jul 2014 17:36:27 +0200

moulinette (2.0-rc~megusta4) megusta; urgency=low

  * Production build: Backport fixes

 -- Adrien Beudin <beudbeud@yunohost.org>  Mon, 16 Jun 2014 17:00:32 +0200

moulinette (2.0-rc~megusta3) megusta; urgency=low

  * Production build: [fix] Do not install /messages route if WebSocket
    is disabled

 -- Adrien Beudin <beudbeud@yunohost.org>  Thu, 12 Jun 2014 19:09:02 +0200

moulinette (2.0-rc~megusta2) megusta; urgency=low

  * Production build: Bump version

 -- Adrien Beudin <beudbeud@yunohost.org>  Mon, 09 Jun 2014 01:45:18 +0200

moulinette (2.0-rc~megusta1) test; urgency=low

  * Bump version

 -- Adrien Beudin <beudbeud@yunohost.org>  Sat, 07 Jun 2014 15:31:00 +0200

moulinette (2.0-beta4~megusta50) test; urgency=low

  * Test build: Update from git

 -- Adrien Beudin <beudbeud@yunohost.org>  Sat, 07 Jun 2014 15:30:00 +0200

moulinette (2.0-beta4~megusta49) test; urgency=low

  * Test build: [fix] Restart yunohost-api

 -- Adrien Beudin <beudbeud@yunohost.org>  Sat, 07 Jun 2014 14:25:37 +0200

moulinette (2.0-beta4~megusta48) test; urgency=low

  * Test build: Update from git

 -- Adrien Beudin <beudbeud@yunohost.org>  Sat, 07 Jun 2014 14:14:43 +0200

moulinette (2.0-beta4~megusta47) test; urgency=low

  * Test build: Update from git

 -- Adrien Beudin <beudbeud@yunohost.org>  Fri, 06 Jun 2014 12:27:44 +0200

moulinette (2.0-beta4~megusta46) test; urgency=low

  * Test build: Update from git

 -- Adrien Beudin <beudbeud@yunohost.org>  Tue, 03 Jun 2014 14:43:10 +0200

moulinette (2.0-beta4~megusta45) test; urgency=low

  * Test build: Update from git

 -- Adrien Beudin <beudbeud@yunohost.org>  Tue, 03 Jun 2014 14:17:19 +0200

moulinette (2.0-beta4~megusta44) test; urgency=low

  * Test build: Update from git

 -- Adrien Beudin <beudbeud@yunohost.org>  Mon, 02 Jun 2014 23:45:07 +0200

moulinette (2.0-beta4~megusta43) test; urgency=low

  * Test build: Update from git

 -- Adrien Beudin <beudbeud@yunohost.org>  Mon, 02 Jun 2014 22:01:53 +0200

moulinette (2.0-beta4~megusta42) test; urgency=low

  * Test build: Update from git

 -- Adrien Beudin <beudbeud@yunohost.org>  Sat, 31 May 2014 12:56:08 +0200

moulinette (2.0-beta4~megusta41) test; urgency=low

  * Test build: Update from git

 -- Adrien Beudin <beudbeud@yunohost.org>  Sat, 31 May 2014 11:33:11 +0200

moulinette (2.0-beta4~megusta40) test; urgency=low

  * Test build: Update from git

 -- Adrien Beudin <beudbeud@yunohost.org>  Fri, 30 May 2014 15:33:02 +0200

moulinette (2.0-beta4~megusta39) test; urgency=low

  * Test build: [fix] Do not restart old API

 -- Adrien Beudin <beudbeud@yunohost.org>  Fri, 30 May 2014 14:01:40 +0200

moulinette (2.0-beta4~megusta38) test; urgency=low

  * Test build: [fix] Kill twisted API before restarting it

 -- Adrien Beudin <beudbeud@yunohost.org>  Fri, 30 May 2014 13:52:50 +0200

moulinette (2.0-beta4~megusta37) test; urgency=low

  * Test build: [fix] Dependencies

 -- Adrien Beudin <beudbeud@yunohost.org>  Fri, 30 May 2014 12:33:23 +0200

moulinette (2.0-beta4~megusta36) test; urgency=low

  * Test build: [fix] dependencies

 -- Adrien Beudin <beudbeud@yunohost.org>  Thu, 29 May 2014 21:41:26 +0200

moulinette (2.0-beta4~megusta35) test; urgency=low

  * Test build: [fix] dependencies

 -- Adrien Beudin <beudbeud@yunohost.org>  Thu, 29 May 2014 21:29:45 +0200

moulinette (2.0-beta4~megusta34) test; urgency=low

  * Test build: Update from git

 -- Adrien Beudin <beudbeud@yunohost.org>  Thu, 29 May 2014 18:56:39 +0200

moulinette (2.0-beta4~megusta33) test; urgency=low

  * Test build: [fix] Install udiskie via pip

 -- Adrien Beudin <beudbeud@yunohost.org>  Thu, 29 May 2014 10:39:57 +0200

moulinette (2.0-beta4~megusta32) test; urgency=low

  * Test build: Update from git

 -- Adrien Beudin <beudbeud@yunohost.org>  Mon, 26 May 2014 13:30:44 +0200

moulinette (2.0-beta4~megusta31) test; urgency=low

  * Test build: [fix] Restart yunohost-api only if the service file is
    present

 -- Adrien Beudin <beudbeud@yunohost.org>  Mon, 26 May 2014 13:18:34 +0200

moulinette (2.0-beta4~megusta30) test; urgency=low

  * Test build: Update from git

 -- Adrien Beudin <beudbeud@yunohost.org>  Sun, 25 May 2014 12:25:37 +0200

moulinette (2.0-beta4~megusta29) test; urgency=low

  * Test build: Update from git

 -- Adrien Beudin <beudbeud@yunohost.org>  Sat, 24 May 2014 21:28:34 +0200

moulinette (2.0-beta4~megusta28) test; urgency=low

  * Test build: Update from git

 -- Adrien Beudin <beudbeud@yunohost.org>  Sat, 24 May 2014 18:37:30 +0200

moulinette (2.0-beta4~megusta27) test; urgency=low

  * Test build: [enh] Update dependencies

 -- Adrien Beudin <beudbeud@yunohost.org>  Mon, 19 May 2014 17:33:04 +0200

moulinette (2.0-beta4~megusta26) test; urgency=low

  * Test build: Update from git

 -- Adrien Beudin <beudbeud@yunohost.org>  Mon, 19 May 2014 17:25:04 +0200

moulinette (2.0-beta4~megusta25) test; urgency=low

  * Test build: Update from git

 -- Adrien Beudin <beudbeud@yunohost.org>  Mon, 19 May 2014 13:01:55 +0200

moulinette (2.0-beta4~megusta24) test; urgency=low

  * Test build: [enh] Move init script in the moulinette-yunohost
    package

 -- Adrien Beudin <beudbeud@yunohost.org>  Sun, 18 May 2014 15:19:44 +0200

moulinette (2.0-beta4~megusta23) test; urgency=low

  * Test build: Update from git

 -- Adrien Beudin <beudbeud@yunohost.org>  Sat, 17 May 2014 21:55:24 +0200

moulinette (2.0-beta4~megusta22) test; urgency=low

  * Test build: Update Init script

 -- Adrien Beudin <beudbeud@yunohost.org>  Sat, 17 May 2014 21:52:04 +0200

moulinette (2.0-beta4~megusta21) test; urgency=low

  * Test build: Update init script

 -- Adrien Beudin <beudbeud@yunohost.org>  Sat, 17 May 2014 20:47:12 +0200

moulinette (2.0-beta4~megusta20) test; urgency=low

  * Test build: Update init script

 -- Adrien Beudin <beudbeud@yunohost.org>  Sat, 17 May 2014 02:21:55 +0200

moulinette (2.0-beta4~megusta19) test; urgency=low

  * Test build: Update Init script

 -- Adrien Beudin <beudbeud@yunohost.org>  Sat, 17 May 2014 00:39:12 +0200

moulinette (2.0-beta4~megusta18) test; urgency=low

  * Test build: Update from git

 -- Adrien Beudin <beudbeud@yunohost.org>  Sat, 17 May 2014 00:06:09 +0200

moulinette (2.0-beta4~megusta17) test; urgency=low

  * Test build: Update from git

 -- Adrien Beudin <beudbeud@yunohost.org>  Fri, 16 May 2014 23:17:30 +0200

moulinette (2.0-beta4~megusta16) test; urgency=low

  * Test build: Update from git

 -- Adrien Beudin <beudbeud@yunohost.org>  Fri, 16 May 2014 23:04:22 +0200

moulinette (2.0-beta4~megusta15) test; urgency=low

  * Test build: BREAKSS

 -- Adrien Beudin <beudbeud@yunohost.org>  Fri, 16 May 2014 21:55:41 +0200

moulinette (2.0-beta4~megusta14) test; urgency=low

  * Test build: Replaces + Conflicts

 -- Adrien Beudin <beudbeud@yunohost.org>  Fri, 16 May 2014 21:41:48 +0200

moulinette (2.0-beta4~megusta13) test; urgency=low

  * Test build: Init script fail

 -- Adrien Beudin <beudbeud@yunohost.org>  Fri, 16 May 2014 20:52:59 +0200

moulinette (2.0-beta4~megusta12) test; urgency=low

  * Test build: Init script fail

 -- Adrien Beudin <beudbeud@yunohost.org>  Fri, 16 May 2014 20:29:10 +0200

moulinette (2.0-beta4~megusta11) test; urgency=low

  * Test build: Init script fail

 -- Adrien Beudin <beudbeud@yunohost.org>  Fri, 16 May 2014 20:18:46 +0200

moulinette (2.0-beta4~megusta10) test; urgency=low

  * Test build: Update from git

 -- Adrien Beudin <beudbeud@yunohost.org>  Fri, 16 May 2014 20:01:19 +0200

moulinette (2.0-beta4~megusta9) test; urgency=low

  * Test build: Update from git + update init script

 -- Adrien Beudin <beudbeud@yunohost.org>  Fri, 16 May 2014 19:58:32 +0200

moulinette (2.0-beta4~megusta8) test; urgency=low

  * Test build: Update init script

 -- Adrien Beudin <beudbeud@yunohost.org>  Fri, 16 May 2014 18:37:30 +0200

moulinette (2.0-beta4~megusta7) test; urgency=low

  * Test build: Update init script

 -- Adrien Beudin <beudbeud@yunohost.org>  Fri, 16 May 2014 18:20:52 +0200

moulinette (2.0-beta4~megusta6) test; urgency=low

  * Test build: actionSSSSS map

 -- Adrien Beudin <beudbeud@yunohost.org>  Fri, 16 May 2014 17:28:42 +0200

moulinette (2.0-beta4~megusta5) test; urgency=low

  * Test build: Yolo

 -- Adrien Beudin <beudbeud@yunohost.org>  Fri, 16 May 2014 17:22:29 +0200

moulinette (2.0-beta4~megusta4) test; urgency=low

  * Test build: Makedirs

 -- Adrien Beudin <beudbeud@yunohost.org>  Fri, 16 May 2014 16:33:20 +0200

moulinette (2.0-beta4~megusta3) test; urgency=low

  * Test build: Conflicts with yunohost-cli

 -- Adrien Beudin <beudbeud@yunohost.org>  Fri, 16 May 2014 16:22:28 +0200

moulinette (2.0-beta4~megusta2) test; urgency=low

  * Test build: Add moulinette package

 -- Adrien Beudin <beudbeud@yunohost.org>  Fri, 16 May 2014 16:10:12 +0200

moulinette (2.0-beta4~megusta1) test; urgency=low

  * Init

 -- Adrien Beudin <beudbeud@yunohost.org>  Wed, 07 May 2014 08:01:45 +0200
<|MERGE_RESOLUTION|>--- conflicted
+++ resolved
@@ -1,10 +1,9 @@
-<<<<<<< HEAD
 moulinette (11.0.0~alpha) unstable; urgency=low
 
   - Placeholder for 11.0
 
  -- Alexandre Aubin <alex.aubin@mailoo.org>  Fri, 05 Feb 2021 00:02:38 +0100
-=======
+
 moulinette (4.3.3) stable; urgency=low
 
   - [enh] quality: Apply pyupgrade ([#312](https://github.com/YunoHost/moulinette/pull/312))
@@ -13,7 +12,6 @@
   Thanks to all contributors <3 ! (Bram, Christian Wehrli, maique madeira, Radek S, Valentin von Guttenberg)
 
  -- Alexandre Aubin <alex.aubin@mailoo.org>  Wed, 29 Dec 2021 01:08:10 +0100
->>>>>>> c04aac6d
 
 moulinette (4.3.2.2) stable; urgency=low
 
