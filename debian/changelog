<<<<<<< HEAD
moulinette (3.0.0~beta1.1) testing; urgency=low

  Merging with Jessie's branches

 -- Alexandre Aubin <alex.aubin@mailoo.org>  Mon, 28 May 2018 02:55:00 +0000

moulinette (3.0.0~beta1) testing; urgency=low

  Beta release for Stretch

 -- Alexandre Aubin <alex.aubin@mailoo.org>  Thu, 03 May 2018 03:04:45 +0000
=======
moulinette (2.7.14) stable; urgency=low

  * Improve French, Occitan, Portuguese, Arabic translations
  * Release as stable

 -- Alexandre Aubin <alex.aubin@mailoo.org>  Sun, 17 Jun 2018 01:42:12 +0000
>>>>>>> 66cadc60

moulinette (2.7.13) testing; urgency=low

  * [i18n] Improve translations for Portugueuse, Occitan
  * [enh] Add read_yaml util (#161)

  Contributors : Bram, by0ne, Quent-in

 -- Alexandre Aubin <alex.aubin@mailoo.org>  Mon, 28 May 2018 02:55:00 +0000

moulinette (2.7.12) stable; urgency=low

  * Bumping version number for stable release

 -- Alexandre Aubin <alex.aubin@mailoo.org>  Sun, 06 May 2018 16:57:18 +0000

moulinette (2.7.11) testing; urgency=low

  * [i18n] Improve translations for Arabic, Dutch, French, Occitan, Spanish
  * [enh] Improve performances by lazy-loading some imports
  * [enh] Log time needed to load a python module for an action
  * [fix] Avoid cases where get_cookie returns None
  * [mod] Improve exception logging in ldap stuff

  Thanks to all contributors (pitchum, Bram, ButteflyOfFire, J. Keerl, Matthieu, Jibec, David B, Quenti, bjarkan) <3 !

 -- Alexandre Aubin <alex.aubin@mailoo.org>  Tue, 01 May 2018 23:33:59 +0000

moulinette (2.7.7) stable; urgency=low

  (Bumping version for stable release)

 -- Alexandre Aubin <alex.aubin@mailoo.org>  Thu, 18 Jan 2018 17:41:43 -0500

moulinette (2.7.6) testing; urgency=low

  * [fix] Indicate where those damn logs files are
  * [i18n] Improve Spanish and French translations

  Thanks to all contributors (Bram, Jibec, David B.) ! <3

 -- Alexandre Aubin <alex.aubin@mailoo.org>  Tue, 16 Jan 2018 17:12:19 -0500

moulinette (2.7.5) stable; urgency=low

  (Bumping version for stable release)

 -- Alexandre Aubin <alex.aubin@mailoo.org>  Sat, 02 Dec 2017 12:26:43 -0500

moulinette (2.7.3) testing; urgency=low

  * Optional expected status code for download_text/json (#153)
  * Allow to give lock to multiple processes (#154)

 -- Alexandre Aubin <alex.aubin@mailoo.org>  Thu, 12 Oct 2017 16:09:27 -0400

moulinette (2.7.2) stable; urgency=low

  * Revert hack for buildchain, found a proper solution
  * Release as stable

 -- Alexandre Aubin <alex.aubin@mailoo.org>  Tue, 22 Aug 2017 20:49:11 -0400

moulinette (2.7.1.1) testing; urgency=low

  [ Laurent Peuch ]
  * [fix] bad hack to handle the limitation of our buildchain

 -- Laurent Peuch <cortex@worlddomination.be>  Sun, 20 Aug 2017 01:49:49 +0000

moulinette (2.7.1) testing; urgency=low

  ## Security
  * [fix] auto upgrade admin password to sha-512 on login (Laurent Peuch)

  ## Lock management
  * [enh] Check if parent already has lock (Alexandre Aubin)

  ## Translation
  * [i18n] Translated using Weblate (French) (remy cabaret, Jean-Baptiste Holcroft )
  * [i18n] Translated using Weblate (Esperanto) (MCMic)

  Thanks to all contributors (Bram, Aleks, R., remy cabaret, Jean-Baptiste Holcroft, MCMic) ! <3

 -- Laurent Peuch <cortex@worlddomination.be>  Sat, 19 Aug 2017 22:58:11 +0000

moulinette (2.7.0) testing; urgency=low

  * [enh] More helpers for common IO operations (#141)
  * [fix] Correctly handle error 500 (#142)
  * [enh] Support subcategories (#143)
  * [enh] Make some part of the code more readable (#144)
  * [enh] Remove black magic related to m18n and other things (#145)
  * [enh] Show description of command in --help (#148)
  * [i18n] Update French translation (#149)

Thanks to all contributors (Bram, Aleks, R. Cabaret) ! <3

 -- Alexandre Aubin <alex.aubin@mailoo.org>  Mon, 07 Aug 2017 13:04:21 -0400

moulinette (2.6.1) stable; urgency=low

  * [fix] Recursive mkdir was broken

 -- ljf <ljf+yunohost@grimaud.me>  Wed, 21 Jun 2017 17:53:31 -0400

moulinette (2.6.0) testing; urgency=low

  # Improvements / fixes

  * [fix] Use ordered dict for the actionmap cache (#136)
  * [fix] Show positional arguments first in --help / usage (#138)
  * Update translations for Portuguese, German, Dutch 

Thanks to all contributors and translators ! (Trollken, frju, Fabien Gruber, Jeroen Keerl, Aleks)

 -- Alexandre Aubin <alex.aubin@mailoo.org>  Mon, 24 Apr 2017 12:44:23 -0400

moulinette (2.5.3) testing; urgency=low

  [ ljf ]
  * [fix] Recursive chmod was broken
  * [fix] Pep8

 -- opi <opi@zeropi.net>  Mon, 20 Feb 2017 16:41:26 +0100

moulinette (2.5.2) stable; urgency=low

  [ Laurent Peuch ]
  * [mod] autopep8
  * [enh] add pep8 travis check
  * [mod] continue with pep8
  * [fix] other modules were depending on "import *", urgh.
  * [fix] don't circumway logging module
  * [fix] log module was redifining constants thus breaking import
  * [fix] hotfix for very obvious bug
  * [fix] hotfix another bug related to the logging/log conflict

  [ ljf ]
  * [fix] Unused import in process is reference and used by yunohost script

  [ opi ]
  * [enh][love] Add CONTRIBUTORS.md

  [ Moul ]
  * [enh] readme: add translation badge status.

 -- opi <opi@zeropi.net>  Thu, 02 Feb 2017 11:05:51 +0100

moulinette (2.5.1) testing; urgency=low

  Random broken apps installation:
  * [enh] don't timeout by default on cli

  Other fixes:
  * [fix] syntax error in python would avoid catching excepted exception
  * [fix] forgot to add self to method signature
  * [fix] edgy bug on slow hardware, especially on our (futur) CI

  Translations:
  * Hindi by Anmol

  Thanks to all contributors: Anmol, Bram, Moul

 -- Laurent Peuch <cortex@worlddomination.be>  Fri, 16 Dec 2016 01:06:19 +0100

moulinette (2.5.0) testing; urgency=low

  * [enh] automatically regenerate cache if actionmap.yml is modified
  * [enh] add empty file for hindie to enable it in weblate
  * [i18n] Translated using Weblate (Dutch)
  * [i18n] Translated using Weblate (English)
  * [i18n] Translated using Weblate (French)
  * [i18n] Translated using Weblate (German)
  * [i18n] Translated using Weblate (Portuguese)
  * [i18n] Translated using Weblate (Spanish)

  Contributors: Bram, ljf, opi

 -- opi <opi@zeropi.net>  Thu, 01 Dec 2016 21:12:09 +0100

moulinette (2.4.0.1) stable; urgency=low

  [ Jérôme Lebleu ]
  * [enh] Catch unknown uid/gid in utils.filesystem.chown

  [ frju ]
  * [i18n] Translated using Weblate (Portuguese)

  [ Bob ]
  * [i18n] Translated using Weblate (French)

  [ Juanu ]
  * [i18n] Translated using Weblate (Spanish)
  * [i18n] Translated using Weblate (Spanish)

  [ Jérôme Lebleu ]
  * [i18n] Translated using Weblate (French)

 -- Jérôme Lebleu <jerome@maroufle.fr>  Sat, 28 May 2016 22:14:41 +0200

moulinette (2.4.0) stable; urgency=low

  * New stable release from testing.

 -- Jérôme Lebleu <jerome@maroufle.fr>  Sun, 08 May 2016 00:53:09 +0200

moulinette (2.3.5.1) testing; urgency=low

  * [ref] Rename 'deprecated' action argument to 'deprecated_alias'
  * [enh] Allow to define deprecated action
  * [i18n] Translated using Weblate (French)

 -- Jérôme Lebleu <jerome@maroufle.fr>  Tue, 26 Apr 2016 17:25:02 +0200

moulinette (2.3.5) testing; urgency=low

  [ davidba123 ]
  * [i18n] Translated using Weblate (German)

  [ Felix Bartels ]
  * [i18n] Translated using Weblate (German)

  [ Jean-Baptiste ]
  * [i18n] Translated using Weblate (French)

  [ Jérôme Lebleu ]
  * [enh] Allow to define deprecated action names
  * [enh] Check for stale lock file
  * [enh] Allow to not output result from the cli
  * [enh] Sort result when pretty printing result from the cli
  * [fix] Create parents directories with proper permissions in mkdir util
  * [fix] Set authenticate handler if password is given (bugfix #228)
  * [i18n] Use named variables in translations
  * [i18n] Translated using Weblate

  [ Laurent Peuch ]
  * [mod] make cli color endling more usable and DRY

  [ Marvin Gärtner ]
  * [i18n] Translated using Weblate (German)

  [ retmarut ]
  * [i18n] Translated using Weblate (Dutch)

 -- Jérôme Lebleu <jerome@maroufle.fr>  Sat, 16 Apr 2016 20:12:19 +0200

moulinette (2.3.4) testing; urgency=low

  * [enh] Allow to pass the password as argument in the cli
  * [fix] Use given namespace in cli/api helpers for logging
  * [fix] Log exception too if a key cannot be translated
  * [i18n] Update translations from Transifex belatedly

 -- Jérôme Lebleu <jerome@maroufle.fr>  Thu, 24 Dec 2015 11:00:37 +0100

moulinette (2.3.3) testing; urgency=low

  * [enh] Enhance stream utils with callback and use it in call_async_output

 -- Jérôme Lebleu <jerome.lebleu@mailoo.org>  Tue, 17 Nov 2015 11:06:13 +0100

moulinette (2.3.2) testing; urgency=low

  * [fix] Update call_async_output to make use of start_async_file_reading

 -- Jérôme Lebleu <jerome.lebleu@mailoo.org>  Sun, 15 Nov 2015 13:59:20 +0100

moulinette (2.3.1) testing; urgency=low

  * [ref] Use a new asynchronous file reader helper
  * [enh] Provide new logging facilities to get rid of msignals.display
  * [enh] Use logger in cli helper when MoulinetteError is raised
  * [enh] Allow to define global abstract arguments in the cli
  * [enh] Replace print_* arguments by output_as in the cli
  * [enh] Add auto-completion support in the cli
  * [enh] Implement logging handler and queues for the API
  * [enh] Catch exceptions and return code in api function helper
  * [enh] Output to stderr if level >= WARNING in TTYHandler
  * [enh] Allow to use a formatter and improve tty check in TTYHandler
  * [fix] Update debhelper build depends and standard version
  * [fix] Correct global object name
  * [fix] Add current action id instead of logger's one
  * [i18n] Add some basic strings

 -- Jérôme Lebleu <jerome.lebleu@mailoo.org>  Sun, 15 Nov 2015 00:14:41 +0100

moulinette (2.3.0) testing; urgency=low

  * [i18n] Update translations from Transifex
  * [enh] Allow to print output in a script-usable way for the cli
  * [fix] Remove unneeded debian/install file
  * [enh] Add a filesystem utils closed to some coreutils commands
  * [enh] Add a chmod function in utils.filesystem
  * [fix] Prevent malformed translation issue

 -- Jérôme Lebleu <jerome.lebleu@mailoo.org>  Mon, 02 Nov 2015 22:44:28 +0100

moulinette (2.2.1.1) stable; urgency=low

  * [fix] Missing os import

 -- Jérôme Lebleu <jerome.lebleu@mailoo.org>  Sat, 18 Jul 2015 17:14:07 +0200

moulinette (2.2.1) stable; urgency=low

  * [enh] Add a new callback action and start to normalize parsing
  * [ref] Move random_ascii to text utils
  * [fix] Properly disconnect from LDAP

 -- Jérôme Lebleu <jerome.lebleu@mailoo.org>  Sat, 18 Jul 2015 16:30:58 +0200

moulinette (2.2.0) stable; urgency=low

  * Bumping version to 2.2.0

 -- kload <kload@kload.fr>  Fri, 08 May 2015 20:10:39 +0000

moulinette (2.1.2) testing; urgency=low

  [ Jérôme Lebleu ]
  * [fix] Do not create directories from setup.py
  * [i18n] Update translations from Transifex

 -- Julien Malik <julien.malik@paraiso.me>  Tue, 17 Mar 2015 15:48:40 +0100

moulinette (2.1.1) testing; urgency=low

  * Bump version to 2.1.1 to bootstrap new build workflow

 -- Julien Malik <julien.malik@paraiso.me>  Thu, 12 Feb 2015 13:32:27 +0100

moulinette (2.0-rc~megusta11) megusta; urgency=low

  * Production build: Bump version

 -- Adrien Beudin <beudbeud@yunohost.org>  Thu, 31 Jul 2014 12:02:27 +0200

moulinette (2.0-rc~megusta10) test; urgency=low

  * Test build: Update from git 19b28d43d

 -- Adrien Beudin <beudbeud@yunohost.org>  Mon, 28 Jul 2014 22:08:17 +0200

moulinette (2.0-rc~megusta9) test; urgency=low

  * Test build: Fix preinst script

 -- Adrien Beudin <beudbeud@yunohost.org>  Mon, 28 Jul 2014 19:34:58 +0200

moulinette (2.0-rc~megusta8) test; urgency=low

  * Test build: Add preinst script

 -- Adrien Beudin <beudbeud@yunohost.org>  Mon, 28 Jul 2014 19:02:17 +0200

moulinette (2.0-rc~megusta7) test; urgency=low

  * Test build: Update from git 56c1cfec0

 -- Adrien Beudin <beudbeud@yunohost.org>  Mon, 28 Jul 2014 18:03:43 +0200

moulinette (2.0-rc~megusta6) megusta; urgency=low

  * Production build: Update from git 8c3203a106

 -- Adrien Beudin <beudbeud@yunohost.org>  Tue, 01 Jul 2014 19:05:32 +0200

moulinette (2.0-rc~megusta5) test; urgency=low

  * Test build: Keep actions map arguments's order 8c3203a106

 -- Adrien Beudin <beudbeud@yunohost.org>  Tue, 01 Jul 2014 17:36:27 +0200

moulinette (2.0-rc~megusta4) megusta; urgency=low

  * Production build: Backport fixes

 -- Adrien Beudin <beudbeud@yunohost.org>  Mon, 16 Jun 2014 17:00:32 +0200

moulinette (2.0-rc~megusta3) megusta; urgency=low

  * Production build: [fix] Do not install /messages route if WebSocket
    is disabled

 -- Adrien Beudin <beudbeud@yunohost.org>  Thu, 12 Jun 2014 19:09:02 +0200

moulinette (2.0-rc~megusta2) megusta; urgency=low

  * Production build: Bump version

 -- Adrien Beudin <beudbeud@yunohost.org>  Mon, 09 Jun 2014 01:45:18 +0200

moulinette (2.0-rc~megusta1) test; urgency=low

  * Bump version

 -- Adrien Beudin <beudbeud@yunohost.org>  Sat, 07 Jun 2014 15:31:00 +0200

moulinette (2.0-beta4~megusta50) test; urgency=low

  * Test build: Update from git

 -- Adrien Beudin <beudbeud@yunohost.org>  Sat, 07 Jun 2014 15:30:00 +0200

moulinette (2.0-beta4~megusta49) test; urgency=low

  * Test build: [fix] Restart yunohost-api

 -- Adrien Beudin <beudbeud@yunohost.org>  Sat, 07 Jun 2014 14:25:37 +0200

moulinette (2.0-beta4~megusta48) test; urgency=low

  * Test build: Update from git

 -- Adrien Beudin <beudbeud@yunohost.org>  Sat, 07 Jun 2014 14:14:43 +0200

moulinette (2.0-beta4~megusta47) test; urgency=low

  * Test build: Update from git

 -- Adrien Beudin <beudbeud@yunohost.org>  Fri, 06 Jun 2014 12:27:44 +0200

moulinette (2.0-beta4~megusta46) test; urgency=low

  * Test build: Update from git

 -- Adrien Beudin <beudbeud@yunohost.org>  Tue, 03 Jun 2014 14:43:10 +0200

moulinette (2.0-beta4~megusta45) test; urgency=low

  * Test build: Update from git

 -- Adrien Beudin <beudbeud@yunohost.org>  Tue, 03 Jun 2014 14:17:19 +0200

moulinette (2.0-beta4~megusta44) test; urgency=low

  * Test build: Update from git

 -- Adrien Beudin <beudbeud@yunohost.org>  Mon, 02 Jun 2014 23:45:07 +0200

moulinette (2.0-beta4~megusta43) test; urgency=low

  * Test build: Update from git

 -- Adrien Beudin <beudbeud@yunohost.org>  Mon, 02 Jun 2014 22:01:53 +0200

moulinette (2.0-beta4~megusta42) test; urgency=low

  * Test build: Update from git

 -- Adrien Beudin <beudbeud@yunohost.org>  Sat, 31 May 2014 12:56:08 +0200

moulinette (2.0-beta4~megusta41) test; urgency=low

  * Test build: Update from git

 -- Adrien Beudin <beudbeud@yunohost.org>  Sat, 31 May 2014 11:33:11 +0200

moulinette (2.0-beta4~megusta40) test; urgency=low

  * Test build: Update from git

 -- Adrien Beudin <beudbeud@yunohost.org>  Fri, 30 May 2014 15:33:02 +0200

moulinette (2.0-beta4~megusta39) test; urgency=low

  * Test build: [fix] Do not restart old API

 -- Adrien Beudin <beudbeud@yunohost.org>  Fri, 30 May 2014 14:01:40 +0200

moulinette (2.0-beta4~megusta38) test; urgency=low

  * Test build: [fix] Kill twisted API before restarting it

 -- Adrien Beudin <beudbeud@yunohost.org>  Fri, 30 May 2014 13:52:50 +0200

moulinette (2.0-beta4~megusta37) test; urgency=low

  * Test build: [fix] Dependencies

 -- Adrien Beudin <beudbeud@yunohost.org>  Fri, 30 May 2014 12:33:23 +0200

moulinette (2.0-beta4~megusta36) test; urgency=low

  * Test build: [fix] dependencies

 -- Adrien Beudin <beudbeud@yunohost.org>  Thu, 29 May 2014 21:41:26 +0200

moulinette (2.0-beta4~megusta35) test; urgency=low

  * Test build: [fix] dependencies

 -- Adrien Beudin <beudbeud@yunohost.org>  Thu, 29 May 2014 21:29:45 +0200

moulinette (2.0-beta4~megusta34) test; urgency=low

  * Test build: Update from git

 -- Adrien Beudin <beudbeud@yunohost.org>  Thu, 29 May 2014 18:56:39 +0200

moulinette (2.0-beta4~megusta33) test; urgency=low

  * Test build: [fix] Install udiskie via pip

 -- Adrien Beudin <beudbeud@yunohost.org>  Thu, 29 May 2014 10:39:57 +0200

moulinette (2.0-beta4~megusta32) test; urgency=low

  * Test build: Update from git

 -- Adrien Beudin <beudbeud@yunohost.org>  Mon, 26 May 2014 13:30:44 +0200

moulinette (2.0-beta4~megusta31) test; urgency=low

  * Test build: [fix] Restart yunohost-api only if the service file is
    present

 -- Adrien Beudin <beudbeud@yunohost.org>  Mon, 26 May 2014 13:18:34 +0200

moulinette (2.0-beta4~megusta30) test; urgency=low

  * Test build: Update from git

 -- Adrien Beudin <beudbeud@yunohost.org>  Sun, 25 May 2014 12:25:37 +0200

moulinette (2.0-beta4~megusta29) test; urgency=low

  * Test build: Update from git

 -- Adrien Beudin <beudbeud@yunohost.org>  Sat, 24 May 2014 21:28:34 +0200

moulinette (2.0-beta4~megusta28) test; urgency=low

  * Test build: Update from git

 -- Adrien Beudin <beudbeud@yunohost.org>  Sat, 24 May 2014 18:37:30 +0200

moulinette (2.0-beta4~megusta27) test; urgency=low

  * Test build: [enh] Update dependencies

 -- Adrien Beudin <beudbeud@yunohost.org>  Mon, 19 May 2014 17:33:04 +0200

moulinette (2.0-beta4~megusta26) test; urgency=low

  * Test build: Update from git

 -- Adrien Beudin <beudbeud@yunohost.org>  Mon, 19 May 2014 17:25:04 +0200

moulinette (2.0-beta4~megusta25) test; urgency=low

  * Test build: Update from git

 -- Adrien Beudin <beudbeud@yunohost.org>  Mon, 19 May 2014 13:01:55 +0200

moulinette (2.0-beta4~megusta24) test; urgency=low

  * Test build: [enh] Move init script in the moulinette-yunohost
    package

 -- Adrien Beudin <beudbeud@yunohost.org>  Sun, 18 May 2014 15:19:44 +0200

moulinette (2.0-beta4~megusta23) test; urgency=low

  * Test build: Update from git

 -- Adrien Beudin <beudbeud@yunohost.org>  Sat, 17 May 2014 21:55:24 +0200

moulinette (2.0-beta4~megusta22) test; urgency=low

  * Test build: Update Init script

 -- Adrien Beudin <beudbeud@yunohost.org>  Sat, 17 May 2014 21:52:04 +0200

moulinette (2.0-beta4~megusta21) test; urgency=low

  * Test build: Update init script

 -- Adrien Beudin <beudbeud@yunohost.org>  Sat, 17 May 2014 20:47:12 +0200

moulinette (2.0-beta4~megusta20) test; urgency=low

  * Test build: Update init script

 -- Adrien Beudin <beudbeud@yunohost.org>  Sat, 17 May 2014 02:21:55 +0200

moulinette (2.0-beta4~megusta19) test; urgency=low

  * Test build: Update Init script

 -- Adrien Beudin <beudbeud@yunohost.org>  Sat, 17 May 2014 00:39:12 +0200

moulinette (2.0-beta4~megusta18) test; urgency=low

  * Test build: Update from git

 -- Adrien Beudin <beudbeud@yunohost.org>  Sat, 17 May 2014 00:06:09 +0200

moulinette (2.0-beta4~megusta17) test; urgency=low

  * Test build: Update from git

 -- Adrien Beudin <beudbeud@yunohost.org>  Fri, 16 May 2014 23:17:30 +0200

moulinette (2.0-beta4~megusta16) test; urgency=low

  * Test build: Update from git

 -- Adrien Beudin <beudbeud@yunohost.org>  Fri, 16 May 2014 23:04:22 +0200

moulinette (2.0-beta4~megusta15) test; urgency=low

  * Test build: BREAKSS

 -- Adrien Beudin <beudbeud@yunohost.org>  Fri, 16 May 2014 21:55:41 +0200

moulinette (2.0-beta4~megusta14) test; urgency=low

  * Test build: Replaces + Conflicts

 -- Adrien Beudin <beudbeud@yunohost.org>  Fri, 16 May 2014 21:41:48 +0200

moulinette (2.0-beta4~megusta13) test; urgency=low

  * Test build: Init script fail

 -- Adrien Beudin <beudbeud@yunohost.org>  Fri, 16 May 2014 20:52:59 +0200

moulinette (2.0-beta4~megusta12) test; urgency=low

  * Test build: Init script fail

 -- Adrien Beudin <beudbeud@yunohost.org>  Fri, 16 May 2014 20:29:10 +0200

moulinette (2.0-beta4~megusta11) test; urgency=low

  * Test build: Init script fail

 -- Adrien Beudin <beudbeud@yunohost.org>  Fri, 16 May 2014 20:18:46 +0200

moulinette (2.0-beta4~megusta10) test; urgency=low

  * Test build: Update from git

 -- Adrien Beudin <beudbeud@yunohost.org>  Fri, 16 May 2014 20:01:19 +0200

moulinette (2.0-beta4~megusta9) test; urgency=low

  * Test build: Update from git + update init script

 -- Adrien Beudin <beudbeud@yunohost.org>  Fri, 16 May 2014 19:58:32 +0200

moulinette (2.0-beta4~megusta8) test; urgency=low

  * Test build: Update init script

 -- Adrien Beudin <beudbeud@yunohost.org>  Fri, 16 May 2014 18:37:30 +0200

moulinette (2.0-beta4~megusta7) test; urgency=low

  * Test build: Update init script

 -- Adrien Beudin <beudbeud@yunohost.org>  Fri, 16 May 2014 18:20:52 +0200

moulinette (2.0-beta4~megusta6) test; urgency=low

  * Test build: actionSSSSS map

 -- Adrien Beudin <beudbeud@yunohost.org>  Fri, 16 May 2014 17:28:42 +0200

moulinette (2.0-beta4~megusta5) test; urgency=low

  * Test build: Yolo

 -- Adrien Beudin <beudbeud@yunohost.org>  Fri, 16 May 2014 17:22:29 +0200

moulinette (2.0-beta4~megusta4) test; urgency=low

  * Test build: Makedirs

 -- Adrien Beudin <beudbeud@yunohost.org>  Fri, 16 May 2014 16:33:20 +0200

moulinette (2.0-beta4~megusta3) test; urgency=low

  * Test build: Conflicts with yunohost-cli

 -- Adrien Beudin <beudbeud@yunohost.org>  Fri, 16 May 2014 16:22:28 +0200

moulinette (2.0-beta4~megusta2) test; urgency=low

  * Test build: Add moulinette package

 -- Adrien Beudin <beudbeud@yunohost.org>  Fri, 16 May 2014 16:10:12 +0200

moulinette (2.0-beta4~megusta1) test; urgency=low

  * Init

 -- Adrien Beudin <beudbeud@yunohost.org>  Wed, 07 May 2014 08:01:45 +0200
<|MERGE_RESOLUTION|>--- conflicted
+++ resolved
@@ -1,4 +1,3 @@
-<<<<<<< HEAD
 moulinette (3.0.0~beta1.1) testing; urgency=low
 
   Merging with Jessie's branches
@@ -10,14 +9,13 @@
   Beta release for Stretch
 
  -- Alexandre Aubin <alex.aubin@mailoo.org>  Thu, 03 May 2018 03:04:45 +0000
-=======
+
 moulinette (2.7.14) stable; urgency=low
 
   * Improve French, Occitan, Portuguese, Arabic translations
   * Release as stable
 
  -- Alexandre Aubin <alex.aubin@mailoo.org>  Sun, 17 Jun 2018 01:42:12 +0000
->>>>>>> 66cadc60
 
 moulinette (2.7.13) testing; urgency=low
 
